--- conflicted
+++ resolved
@@ -158,13 +158,7 @@
 #[ApiResource]
 class Review
 {
-<<<<<<< HEAD
     #[ORM\Id, ORM\Column, ORM\GeneratedValue]
-=======
-    #[ORM\Id]
-    #[ORM\GeneratedValue]
-    #[ORM\Column(type: 'integer')]
->>>>>>> f1aea512
     public ?int $id = null;
 
     #[ORM\ManyToOne]
@@ -189,7 +183,6 @@
 #[ApiResource]
 class Book
 {
-<<<<<<< HEAD
     #[ORM\Id, ORM\Column, ORM\GeneratedValue]
     public ?int $id = null;
 
@@ -199,19 +192,6 @@
 
     #[ORM\OneToMany(targetEntity: Review::class, mappedBy: 'book')] 
     public $reviews;
-=======
-    #[ORM\Id]
-    #[ORM\GeneratedValue]
-    #[ORM\Column(type: 'integer')]
-    public ?int $id = null;
-
-    #[ORM\Column]
-    #[ApiFilter(SearchFilter::class, strategy: 'ipartial')]
-    public string $title;
-
-    #[ORM\OneToMany(targetEntity: Review::class)]
-    public Collection $reviews;
->>>>>>> f1aea512
 
     public function __construct()
     {
