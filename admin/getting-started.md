--- conflicted
+++ resolved
@@ -67,21 +67,6 @@
 const entrypoint = 'https://demo.api-platform.com';
 
 const myApiDocumentationParser = entrypoint => parseHydraDocumentation(entrypoint)
-<<<<<<< HEAD
- .then( ({ api }) => {
-
-    const books = api.resources.find(({ name }) => 'books' === name);
-    const description = books.fields.find(f => 'description' === f.name);
-    
-    description.field = props => (
-        <RichTextField {...props} source="description" />
-    );
-    
-    description.input = props => (
-        <RichTextInput {...props} source="description" addLabel={true} />
-    );
-
-=======
   .then( ({ api }) => {
     const books = api.resources.find(({ name }) => 'books' === name);
     const description = books.fields.find(f => 'description' === f.name);
@@ -94,18 +79,13 @@
       addField: true,
       addLabel: true
     };
-
->>>>>>> 74ebd272
+    
     return { api };
   })
 ;
 
 export default (props) => (
-<<<<<<< HEAD
     <HydraAdmin apiDocumentationParser={myApiDocumentationParser} entrypoint={entrypoint} />
-=======
-  <HydraAdmin apiDocumentationParser={myApiDocumentationParser} entrypoint={entrypoint}/>
->>>>>>> 74ebd272
 );
 ```
 
