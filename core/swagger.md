# Swagger / Open API Support

<<<<<<< HEAD
API Platform natively support the [Open API](https://www.openapis.org/) (formerly Swagger) API documentation format.
It also integrates a customized version of [Swagger UI](https://swagger.io/swagger-ui/) and [ReDoc](https://rebilly.github.io/ReDoc/), some nice tools to display the
=======
API Platform natively supports the [Open API](https://www.openapis.org/) (formerly Swagger) API specification format.
It also integrates a customized version of [Swagger UI](https://swagger.io/swagger-ui/), a nice tool to display the
>>>>>>> 1fb40edf
API documentation in a user friendly way.

![Screenshot](../distribution/images/swagger-ui-1.png)

## Overriding the Swagger Documentation

Symfony allows to [decorate services](https://symfony.com/doc/current/service_container/service_decoration.html), here we
need to decorate `api_platform.swagger.normalizer.documentation`.

In the following example, we will see how to override the title of the Swagger documentation and add a custom filter for
the `GET` operation of `/foos` path

```yaml
# api/config/services.yaml
services:
    'App\Swagger\SwaggerDecorator':
        decorates: 'api_platform.swagger.normalizer.documentation'
        arguments: [ '@App\Swagger\SwaggerDecorator.inner' ]
        autoconfigure: false
```

```php
<?php
// api/src/Swagger/SwaggerDecorator.php

namespace App\Swagger;

use Symfony\Component\Serializer\Normalizer\NormalizerInterface;

final class SwaggerDecorator implements NormalizerInterface
{
    private $decorated;

    public function __construct(NormalizerInterface $decorated)
    {
        $this->decorated = $decorated;
    }

    public function normalize($object, $format = null, array $context = [])
    {
        $docs = $this->decorated->normalize($object, $format, $context);

        $customDefinition = [
            'name' => 'fields',
            'description' => 'Fields to remove of the output',
            'default' => 'id',
            'in' => 'query',
        ];


	// e.g. add a custom parameter
	$docs['paths']['/foos']['get']['parameters'][] = $customDefinition;

        // e.g. remove an existing parameter
        $docs['paths']['/foos']['get']['parameters'] = array_values(array_filter($docs['paths']['/foos']['get']['parameters'], function ($param){
            return $param['name'] !== 'bar';
        }));

	// Override title
	$docs['info']['title'] = 'My Api Foo';

        return $docs;
    }

    public function supportsNormalization($data, $format = null)
    {
        return $this->decorated->supportsNormalization($data, $format);
    }
}
```

## Using the Swagger Context

Sometimes you may want to change the information included in your Swagger documentation.
The following configuration will give you total control over your Swagger definitions:

```php
<?php
// api/src/Entity/Product.php

namespace App\Entity;

use ApiPlatform\Core\Annotation\ApiResource;
use ApiPlatform\Core\Annotation\ApiProperty;
use Doctrine\ORM\Mapping as ORM;
use Symfony\Component\Validator\Constraints as Assert;

/**
 * @ApiResource
 * @ORM\Entity
 */
class Product // The class name will be used to name exposed resources
{
    /**
     * @ORM\Column(type="integer")
     * @ORM\Id
     * @ORM\GeneratedValue(strategy="AUTO")
     */
    public $id;

    /**
     * @param string $name A name property - this description will be available in the API documentation too.
     *
     * @ORM\Column
     * @Assert\NotBlank
     *
     * @ApiProperty(
     *     attributes={
     *         "swagger_context"={
     *             "type"="string",
     *             "enum"={"one", "two"},
     *             "example"="one"
     *         }
     *     }
     * )
     */
    public $name;

    /**
     * @ORM\Column
     * @Assert\DateTime
     *
     * @ApiProperty(
     *     attributes={
     *         "swagger_context"={"type"="string", "format"="date-time"}
     *     }
     * )
     */
    public $timestamp;
}
```

Or in YAML:

```yaml
# api/config/api_platform/resources.yaml
resources:
    App\Entity\Product:
      properties:
        name:
          attributes:
            swagger_context:
              type: string
              enum: ['one', 'two']
              example: one
        timestamp:
          attributes:
            swagger_context:
              type: string
              format: date-time
```

Will produce the following Swagger documentation:
```json
{
  "swagger": "2.0",
  "basePath": "/",

  "definitions": {
    "Product": {
      "type": "object",
      "description": "This is a product.",
      "properties": {
        "id": {
          "type": "integer",
          "readOnly": true
        },
        "name": {
          "type": "string",
          "description": "This is a name.",
          "enum": ["one", "two"],
          "example": "one"
        },
        "timestamp": {
          "type": "string",
          "format": "date-time"
        }
      }
    }
  }
}
```

## Changing the Name of a Definition

API Platform generates a definition name based on the serializer `groups` defined
in the (`de`)`normalization_context`. It's possible to override the name
thanks to the `swagger_definition_name` option:

```php
/**
 * @ApiResource(
 *      collectionOperations={
 *          "post"={
 *              "denormalization_context"={
 *                  "groups"={"user:read"},
 *                  "swagger_definition_name": "Read",
 *              },
 *          },
 *      },
 * )
 */
class User
{
}
```

It's also possible to re-use the (`de`)`normalization_context`:

```php
/**
 * @ApiResource(
 *      collectionOperations={
 *          "post"={
 *              "denormalization_context"=User::API_WRITE,
 *          },
 *      },
 * )
 */
class User
{
    const API_WRITE = [
        'groups' => ['user:read'],
        'swagger_definition_name' => 'Read',
    ];
}
```

## Changing Operations in the Swagger Documentation

You also have full control over both built-in and custom operations documentation:

In Yaml:

```yaml
resources:
  App\Entity\Rabbit:
    collectionOperations:
      create_user:
        method: get
        path: '/rabbit/rand'
        controller: App\Controller\RandomRabbit
        swagger_context:
          summary: Random rabbit picture
          description: >
            # Pop a great rabbit picture by color!

            ![A great rabbit](https://rabbit.org/graphics/fun/netbunnies/jellybean1-brennan1.jpg)

          parameters:
            -
               in: body
               schema:
                   type: object
                   properties:
                       name: {type: string}
                       description: {type: string}
               example:
                   name: Rabbit
                   description: Pink rabbit
```

or with XML:

```xml
<?xml version="1.0" encoding="UTF-8" ?>
<resources xmlns="https://api-platform.com/schema/metadata"
           xmlns:xsi="http://www.w3.org/2001/XMLSchema-instance"
           xsi:schemaLocation="https://api-platform.com/schema/metadata
           https://api-platform.com/schema/metadata/metadata-2.0.xsd">
    <resource class="App\Entity\Rabbit">
        <collectionOperations>
            <collectionOperation name="create_user">
                <attribute name="method">get</attribute>
                <attribute name="path">/rabbit/rand</attribute>
                <attribute name="controller">App\Controller\RandomRabbit</attribute>
                <attribute name="swagger_context">
                    <attribute name="summary">Random rabbit picture</attribute>
                    <attribute name="description">
                        # Pop a great rabbit picture by color!

                        ![A great rabbit](https://rabbit.org/graphics/fun/netbunnies/jellybean1-brennan1.jpg)
                    </attribute>
                    <attribute name="parameters">
                        <attribute>
                            <attribute name="in">body</attribute>
                            <attribute name="schema">
                                <attribute name="type">object</attribute>
                                <attribute name="properties">
                                    <attribute name="name">
                                        <attribute name="type">string</attribute>
                                    </attribute>
                                    <attribute name="description">
                                        <attribute name="type">string</attribute>
                                    </attribute>
                                </attribute>
                            </attribute>
                            <attribute name="example">
                                <attribute name="name">Rabbit</attribute>
                                <attribute name="description">Pink rabbit</attribute>
                            </attribute>
                        </attribute>
                    </attribute>
                </attribute>
            </collectionOperation>
        </collectionOperations>
    </resource>
</resources>
```

![Impact on swagger ui](../distribution/images/swagger-ui-2.png)

## Changing the Swagger UI Location

Sometimes you may want to have the API at one location, and the Swagger UI at a different location. This can be done by disabling the Swagger UI from the API Platform configuration file and manually adding the Swagger UI controller.

### Disabling Swagger UI

```yaml
# api/config/packages/api_platform.yaml
api_platform:
    # ...
    enable_swagger_ui: false
```

### Manually Registering the Swagger UI Controller

```yaml
# app/config/routes.yaml
swagger_ui:
    path: /docs
    controller: api_platform.swagger.action.ui
```

Change `/docs` to your desired URI you wish Swagger to be accessible on.

## Using the Swagger Command

You can also dump your current Swagger documentation using the provided command:

```
$ docker-compose exec php bin/console api:swagger:export
# Swagger documentation in JSON format...

$ docker-compose exec php bin/console api:swagger:export --yaml
# Swagger documentation in YAML format...

$ docker-compose exec php bin/console api:swagger:export --output=swagger_docs.json
# Swagger documentation dumped directly into JSON file (add --yaml to change format)
```

## Overriding the UI Template

As described [in the Symfony documentation](https://symfony.com/doc/current/templating/overriding.html), it's possible to override the Twig template that loads Swagger UI and renders the documentation:

```twig
{# templates/bundles/ApiPlatformBundle/SwaggerUi/index.html.twig #}
<!DOCTYPE html>
<html>
<head>
    <meta charset="UTF-8">
    <title>{% if title %}{{ title }} {% endif %}My custom template</title>
    {# ... #}
</html>
```

You may want to copy the [one shipped with API Platform](https://github.com/api-platform/core/blob/master/src/Bridge/Symfony/Bundle/Resources/views/SwaggerUi/index.html.twig) and customize it.

## Compatibilily Layer with Amazon API Gateway

[AWS API Gateway](https://aws.amazon.com/api-gateway/) supports OpenAPI partially, but it [requires some changes](https://docs.aws.amazon.com/apigateway/latest/developerguide/api-gateway-known-issues.html).
Fortunately, API Platform provides a way to be compatible with Amazon API Gateway.

To enable API Gateway compatibility on your OpenAPI docs, add `api_gateway=true` as query parameter: `http://www.example.com/docs.json?api_gateway=true`<|MERGE_RESOLUTION|>--- conflicted
+++ resolved
@@ -1,12 +1,7 @@
 # Swagger / Open API Support
 
-<<<<<<< HEAD
-API Platform natively support the [Open API](https://www.openapis.org/) (formerly Swagger) API documentation format.
+API Platform natively support the [Open API](https://www.openapis.org/) (formerly Swagger) API specification format.
 It also integrates a customized version of [Swagger UI](https://swagger.io/swagger-ui/) and [ReDoc](https://rebilly.github.io/ReDoc/), some nice tools to display the
-=======
-API Platform natively supports the [Open API](https://www.openapis.org/) (formerly Swagger) API specification format.
-It also integrates a customized version of [Swagger UI](https://swagger.io/swagger-ui/), a nice tool to display the
->>>>>>> 1fb40edf
 API documentation in a user friendly way.
 
 ![Screenshot](../distribution/images/swagger-ui-1.png)
