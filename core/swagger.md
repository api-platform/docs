--- conflicted
+++ resolved
@@ -180,7 +180,6 @@
 }
 ```
 
-<<<<<<< HEAD
 ## Changing the Name of a Definition
 
 API Platform generates a definition name based on the serializer `groups` defined
@@ -227,7 +226,7 @@
     ];
 }
 ```
-=======
+
 ## Changing the Swagger UI Location
 
 Sometimes you may want to have the API at one location, and the Swagger UI at a different location. This can be done by disabling the Swagger UI from the API Platform configuration file and manually adding the Swagger UI controller.
@@ -251,5 +250,4 @@
     controller: api_platform.swagger.action.ui
 ```
 
-Change `/docs` to your desired URI you wish Swagger to be accessible on.
->>>>>>> df969075
+Change `/docs` to your desired URI you wish Swagger to be accessible on.