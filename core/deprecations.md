--- conflicted
+++ resolved
@@ -57,12 +57,8 @@
 use ApiPlatform\Metadata\ApiResource;
 use ApiPlatform\Metadata\Get;
 
-<<<<<<< HEAD
 #[ApiResource]
 #[Get(deprecationReason: 'Retrieve a Book instead')]
-=======
-#[ApiResource(itemOperations: [ "get" => ["deprecation_reason" => "Retrieve a Book instead"])]
->>>>>>> 28fd89db
 class Parchment
 {
     // ...
@@ -125,14 +121,10 @@
 
 use ApiPlatform\Metadata\ApiResource;
 
-<<<<<<< HEAD
-#[ApiResource(deprecationReason:"Create a Book instead", sunset: "01/01/2020")]
-=======
 #[ApiResource(
-    deprecationReason: "Create a Book instead",
-    sunset: "01/01/2020"
+    deprecationReason: 'Create a Book instead',
+    sunset: '01/01/2020'
 )]
->>>>>>> 28fd89db
 class Parchment
 {
     // ...
@@ -152,17 +144,11 @@
 use ApiPlatform\Metadata\ApiResource;
 use ApiPlatform\Metadata\Get;
 
-<<<<<<< HEAD
 #[ApiResource]
-#[Get(sunset: '01/01/2020', deprecationReason: 'Retrieve a Book instead')]
-=======
-#[ApiResource(itemOperations: [
-    "get" => [
-        "deprecation_reason" => "Retrieve a Book instead",
-        "sunset" => "01/01/2020"
-    ]
-])]
->>>>>>> 28fd89db
+#[Get(
+    deprecationReason: 'Retrieve a Book instead',
+    sunset: '01/01/2020'
+)]
 class Parchment
 {
     // ...
