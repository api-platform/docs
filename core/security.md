--- conflicted
+++ resolved
@@ -103,13 +103,7 @@
 Available variables are:
 
 * `user`: the current logged in object, if any
-<<<<<<< HEAD
 * `object`: the current resource class during denormalization, the current resource during normalization, or collection of resources for collection operations
-
-=======
-* `object`: the current resource, or collection of resources for collection operations
-* `request` (only at the resource level): the current request
->>>>>>> dfc88c1a
 
 Access control checks in the `security` attribute are always executed before the [denormalization step](serialization.md).
 It means than for `PUT` or `PATCH` requests, `object` doesn't contain the value submitted by the user, but values currently stored in [the persistence layer](data-persisters.md).
