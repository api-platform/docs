# Security

The API Platform security layer is built on top of the [Symfony Security component](https://symfony.com/doc/current/book/security.html).
All its features, including [global access control directives](https://symfony.com/doc/current/book/security.html#securing-url-patterns-access-control) are supported.
API Platform also provides convenient [access control expressions](https://symfony.com/doc/current/expressions.html#security-complex-access-controls-with-expressions) which you can apply at resource and operation level.

<p align="center" class="symfonycasts"><a href="https://symfonycasts.com/screencast/api-platform-security/?cid=apip"><img src="../distribution/images/symfonycasts-player.png" alt="Security screencast"><br>Watch the Security screencast</a>

[codeSelector]

```php
<?php
// api/src/Entity/Book.php

use ApiPlatform\Core\Annotation\ApiResource;
use Doctrine\ORM\Mapping as ORM;
use Symfony\Component\Validator\Constraints as Assert;
use App\Entity\User;

/**
 * Secured resource.
 *
 * @ORM\Entity
 */
#[ApiResource(security: "is_granted('ROLE_USER')",
    collectionOperations: [
    "get",
    "post" => ["security" => "is_granted('ROLE_ADMIN')"]
    ],
    itemOperations: [
    "get",
    "put" => [ "security" => "is_granted('ROLE_ADMIN') or object.owner == user" ]
  ]
)]
class Book
{
    /**
     * @ORM\Column(type="integer")
     * @ORM\Id
     * @ORM\GeneratedValue(strategy="AUTO")
     */
    private ?int $id;

    /**
     * The title
     *
     * @ORM\Column
     */
    #[Assert\NotBlank]
    public string $title;

    /**
     * The owner
     *
     * @ORM\ManyToOne(targetEntity=User::class)
     */
    public User $owner;

    // ...
}
```

```yaml
# api/config/api_platform/resources.yaml
App\Entity\Book:
    attributes:
        security: 'is_granted("ROLE_USER")'
    collectionOperations:
        get: ~
        post:
            security: 'is_granted("ROLE_ADMIN")'
    itemOperations:
        get: ~
        put:
            security: 'is_granted("ROLE_ADMIN") or object.owner == user'
```

[/codeSelector]

Resource signature can be modified at the property level as well:

```php
class Book
{
    //...

    /**
<<<<<<< HEAD
     * Property viewable and writable only by users with ROLE_ADMIN
=======
     * @var string Property viewable and writtable only by users with ROLE_ADMIN
     *
     * @ApiProperty(security="is_granted('ROLE_ADMIN')", security_post_denormalize="is_granted('UPDATE', object)")
>>>>>>> 07077a8d
     */
    #[ApiProperty(security: "is_granted('ROLE_ADMIN')")]
    private string $adminOnlyProperty;
}
```

In this example:

* The user must be logged in to interact with `Book` resources (configured at the resource level)
* Only users having [the role](https://symfony.com/doc/current/security.html#roles) `ROLE_ADMIN` can create a new resource (configured on the `post` operation)
* Only users having the `ROLE_ADMIN` or owning the current object can replace an existing book (configured on the `put` operation)
* Only users having the `ROLE_ADMIN` can view or modify the `adminOnlyProperty` property. Only users having the `ROLE_ADMIN` can create a new resource specifying `adminOnlyProperty` value.
* Only users that are granted the `UPDATE` attribute on the book (via a voter) can write to the field

Available variables are:

* `user`: the current logged in object, if any
* `object`: the current resource, or collection of resources for collection operations (note: this is `null` for update/create operations)
* `previous_object`: (`security_post_denormalize` only) a clone of `object`, before modifications were made - this is `null` for create operations
* `request`: the current request

Access control checks in the `security` attribute are always executed before the [denormalization step](serialization.md).
It means than for `PUT` requests, `object` doesn't contain the value submitted by the user, but values currently stored in [the persistence layer](data-persisters.md).

## Executing Access Control Rules After Denormalization

In some cases, it might be useful to execute a security after the denormalization step.
To do so, use the `security_post_denormalize` attribute:

[codeSelector]

```php
<?php
// src/Entity/Book.php

namespace App\Entity;

use ApiPlatform\Core\Annotation\ApiResource;

#[ApiResource(itemOperations: [
    "get",
    "put" => [
        "security_post_denormalize" => "is_granted('ROLE_ADMIN') or (object.owner == user and previous_object.owner == user)"
        ]
  ]
)]
class Book
{
    // ...
}
```

```yaml
# api/config/api_platform/resources.yaml
App\Entity\Book:
    itemOperations:
        get: ~
        put:
            security_post_denormalize: "is_granted('ROLE_ADMIN') or (object.owner == user and previous_object.owner == user)"
    # ...
```

[/codeSelector]

This time, the `object` variable contains data that have been extracted from the HTTP request body during the denormalization process.
However, the object is not persisted yet.

Additionally, in some cases you need to perform security checks on the original data. For example here, only the actual owner should be allowed to edit their book. In these cases, you can use the `previous_object` variable which contains the object that was read from the data provider.

The value in the `previous_object` variable is cloned from the original object.
Note that, by default, this clone is not a deep one (it doesn't clone relationships, relationships are references).
To make a deep clone, [implement `__clone` method](https://www.php.net/manual/en/language.oop5.cloning.php) in the concerned resource class.

## Hooking Custom Permission Checks Using Voters

The easiest and recommended way to hook custom access control logic is [to write Symfony Voter classes](https://symfony.com/doc/current/security/voters.html). Your custom voters will automatically be used in security expressions through the `is_granted()` function.

In order to give the current `object` to your voter, use the expression `is_granted('READ', object)`

For example:

```php
<?php
// api/src/Entity/Book.php

namespace App\Entity;

use ApiPlatform\Core\Annotation\ApiResource;

#[ApiResource(security: "is_granted('ROLE_USER')",
    collectionOperations: [
    "get",
    "post" => ["security_post_denormalize" => "is_granted('BOOK_CREATE', object)"]
    ],
    itemOperations: [
    "get" => [ "security" => "is_granted('BOOK_READ', object)" ],
    "put" => [ "security" => "is_granted('BOOK_EDIT', object)" ],
    "delete" => [ "security" => "is_granted('BOOK_DELETE', object)" ],
  ]
)]
class Book
{
    // ...
}
```

Please note that if you use both `security: "..."` and then `"post" = { "security_post_denormalize" = "...`, the `security` on top level is called first, and after `security_post_denormalize`. This could lead to unwanted behaviour, so avoid using both of them simultaneously.
If you need to use `security_post_denormalize`, consider adding `security` for the other operations instead of the global one.

Create a *BookVoter* with the `bin/console make:voter` command:

```php
<?php
// api/src/Security/Voter/BookVoter.php

namespace App\Security\Voter;

use App\Entity\Book;
use Symfony\Component\Security\Core\Authentication\Token\TokenInterface;
use Symfony\Component\Security\Core\Authorization\Voter\Voter;
use Symfony\Component\Security\Core\Security;
use Symfony\Component\Security\Core\User\UserInterface;

class BookVoter extends Voter
{
    private $security = null;

    public function __construct(Security $security)
    {
        $this->security = $security;
    }

    protected function supports($attribute, $subject): bool
    {
        $supportsAttribute = in_array($attribute, ['BOOK_CREATE', 'BOOK_READ', 'BOOK_EDIT', 'BOOK_DELETE']);
        $supportsSubject = $subject instanceof Book;

        return $supportsAttribute && $supportsSubject;
    }

    /**
     * @param string $attribute
     * @param Book $subject
     * @param TokenInterface $token
     * @return bool
     */
    protected function voteOnAttribute($attribute, $subject, TokenInterface $token): bool
    {
        /** ... check if the user is anonymous ... **/

        switch ($attribute) {
            case 'BOOK_CREATE':
                if ( $this->security->isGranted(Role::ADMIN) ) { return true; }  // only admins can create books
                break;
            case 'BOOK_READ':
                /** ... other autorization rules ... **/
        }

        return false;
    }
}
```

*Note 1: When using Voters on POST methods: The voter needs an `$attribute` and `$subject` as input parameter, so you have to use the `security_post_denormalize` (i.e. `"post" = { "security_post_denormalize" = "is_granted('BOOK_CREATE', object)" }` ) because the object does not exist before denormalization (it is not created, yet.)*

*Note 2: You can't use Voters on the collection GET method, use [Collection Filters](https://api-platform.com/docs/core/security/#filtering-collection-according-to-the-current-user-permissions) instead.*

## Configuring the Access Control Error Message

By default when API requests are denied, you will get the "Access Denied" message.
You can change it by configuring the `security_message` attribute or the `security_post_denormalize_message` attribute.

For example:

[codeSelector]

```php
<?php
// api/src/Entity/Book.php

namespace App\Entity;

use ApiPlatform\Core\Annotation\ApiResource;

#[ApiResource(security: "is_granted('ROLE_USER')",
    collectionOperations: [
    "post" => ["security" => "is_granted('ROLE_ADMIN')", "security_message" => "Only admins can add books."]
    ],
    itemOperations: [
    "get" => [ "security" => "is_granted('ROLE_USER') and object.owner == user", "security_message" => "Sorry, but you are not the book owner." ],
    "put" => [ 
        "security_post_denormalize" => "is_granted('ROLE_ADMIN') or (object.owner == user and previous_object.owner == user)", 
        "security_post_denormalize_message" => "Sorry, but you are not the actual book owner." ]
  ]
)]
class Book
{
    // ...
}
```

```yaml
# api/config/api_platform/resources.yaml
App\Entity\Book:
    attributes:
        security: 'is_granted("ROLE_USER")'
    collectionOperations:
        post:
            method: 'POST'
            security: 'is_granted("ROLE_ADMIN")'
            security_message: 'Only admins can add books.'
    itemOperations:
        get:
            method: 'GET'
            security: 'is_granted("ROLE_USER") and object.owner == user'
            security_message: 'Sorry, but you are not the book owner.'
        put:
            method: 'PUT'
            security_post_denormalize: "is_granted('ROLE_ADMIN') or (object.owner == user and previous_object.owner == user)"
            security_post_denormalize_message: 'Sorry, but you are not the actual book owner.'
    # ...
```

[/codeSelector]

## Filtering Collection According to the Current User Permissions

Filtering collections according to the role or permissions of the current user must be done directly at [the data provider](data-providers.md) level. For instance, when using the built-in adapters for Doctrine ORM, MongoDB and ElasticSearch, removing entries from a collection should be done using [extensions](extensions.md).
Extensions allow to customize the generated DQL/Mongo/Elastic/... query used to retrieve the collection (e.g. add `WHERE` clauses depending of the currently connected user) instead of using access control expressions.
As extensions are services, you can [inject the Symfony `Security` class](https://symfony.com/doc/current/security.html#b-fetching-the-user-from-a-service) into them to access to current user's roles and permissions.

If you use [custom data providers](data-providers.md), you'll have to implement the filtering logic according to the persistence layer you rely on.

## Disabling Operations

To completely disable some operations from your application, refer to the [disabling operations](operations.md#enabling-and-disabling-operations)
section.

## Changing Serialization Groups Depending of the Current User

See [how to dynamically change](serialization.md#changing-the-serialization-context-dynamically) the current Serializer context according to the current logged in user.<|MERGE_RESOLUTION|>--- conflicted
+++ resolved
@@ -85,15 +85,12 @@
     //...
 
     /**
-<<<<<<< HEAD
      * Property viewable and writable only by users with ROLE_ADMIN
-=======
-     * @var string Property viewable and writtable only by users with ROLE_ADMIN
-     *
-     * @ApiProperty(security="is_granted('ROLE_ADMIN')", security_post_denormalize="is_granted('UPDATE', object)")
->>>>>>> 07077a8d
-     */
-    #[ApiProperty(security: "is_granted('ROLE_ADMIN')")]
+     */
+    #[ApiProperty(
+        security: "is_granted('ROLE_ADMIN')",
+        attributes: ["security_post_denormalize" => "is_granted('UPDATE', object)"]
+    )]
     private string $adminOnlyProperty;
 }
 ```
