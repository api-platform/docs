# Security

The API Platform security layer is built on top of the [Symfony Security component](http://symfony.com/doc/current/book/security.html).
All its features, including [global access control directives](http://symfony.com/doc/current/book/security.html#securing-url-patterns-access-control) are supported.
API Platform also provides convenient [access control expressions](https://symfony.com/doc/current/expressions.html#security-complex-access-controls-with-expressions) which you can apply at resource and operation level.

<p align="center" class="symfonycasts"><a href="https://symfonycasts.com/screencast/api-platform-security/?cid=apip"><img src="../distribution/images/symfonycasts-player.png" alt="Security screencast"><br>Watch the Security screencast</a>

[codeSelector]

```php
<?php
// api/src/Entity/Book.php
namespace App\Entity;

use ApiPlatform\Metadata\ApiResource;
use ApiPlatform\Metadata\Get;
use ApiPlatform\Metadata\GetCollection;
use ApiPlatform\Metadata\Post;
use ApiPlatform\Metadata\Put;
use Doctrine\ORM\Mapping as ORM;
use Symfony\Component\Validator\Constraints as Assert;

/**
 * Secured resource.
 *
 */
<<<<<<< HEAD
#[ApiResource(security: "is_granted('ROLE_USER')")]
#[Get]
#[Put(security: "is_granted('ROLE_ADMIN') or object.owner == user")]
#[GetCollection]
#[Post(security: "is_granted('ROLE_ADMIN')")]
=======
 #[ORM\Entity]
 #[ApiResource(
    attributes: ["security" => "is_granted('ROLE_USER')"],
    collectionOperations: [
        "get",
        "post" => ["security" => "is_granted('ROLE_ADMIN')"],
    ],
    itemOperations: [
        "get",
        "put" => ["security" => "is_granted('ROLE_ADMIN') or object.owner == user"],
    ],
)]
>>>>>>> 5bbb16e8
class Book
{
    #[ORM\Id, ORM\Column, ORM\GeneratedValue]
    private ?int $id = null;

    #[ORM\Column]
    #[Assert\NotBlank]
    public string $title;

    #[ORM\ManyToOne]
    public User $owner;

    // ...
}
```

```yaml
# api/config/api_platform/resources.yaml
App\Entity\Book:
    security: 'is_granted("ROLE_USER")'
    operations:
        ApiPlatform\Metadata\GetCollection: ~
        ApiPlatform\Metadata\Post:
            security: 'is_granted("ROLE_ADMIN")'
        ApiPlatform\Metadata\Get: ~
        ApiPlatform\Metadata\Put:
            security: 'is_granted("ROLE_ADMIN") or object.owner == user'
```

[/codeSelector]

Resource signature can be modified at the property level as well:

[codeSelector]

```php
<?php
// api/src/Entity/Book.php
namespace App\Entity;

use ApiPlatform\Metadata\ApiProperty;

class Book
{
    //...

    /**
     * @var string Property viewable and writable only by users with ROLE_ADMIN
     */
    #[ApiProperty(security: "is_granted('ROLE_ADMIN')", securityPostDenormalize: "is_granted('UPDATE', object)")]
    private $adminOnlyProperty;
}
```

```yaml
# api/config/api_platform/resources/Book.yaml
properties:
    App\Entity\Book:
        adminOnlyProperty:
            security: 'is_granted("ROLE_ADMIN")'
```

[/codeSelector]

In this example:

* The user must be logged in to interact with `Book` resources (configured at the resource level)
* Only users having [the role](https://symfony.com/doc/current/security.html#roles) `ROLE_ADMIN` can create a new resource (configured on the `post` operation)
* Only users having the `ROLE_ADMIN` or owning the current object can replace an existing book (configured on the `put` operation)
* Only users having the `ROLE_ADMIN` can view or modify the `adminOnlyProperty` property. Only users having the `ROLE_ADMIN` can create a new resource specifying `adminOnlyProperty` value.
* Only users that are granted the `UPDATE` attribute on the book (via a voter) can write to the field

Available variables are:

* `user`: the current logged in object, if any
<<<<<<< HEAD
* `object`: the current resource, or collection of resources for collection operations (note: this is `null` for update/create operations)
* `previous_object`: (`securityPostDenormalize` only) a clone of `object`, before modifications were made - this is `null` for create operations
* `request` (only at the resource level): the current request
=======
* `object`: the current resource class during denormalization, the current resource during normalization, or collection of resources for collection operations
>>>>>>> 5bbb16e8

Access control checks in the `security` attribute are always executed before the [denormalization step](serialization.md).
It means than for `PUT` or `PATCH` requests, `object` doesn't contain the value submitted by the user, but values currently stored in [the persistence layer](data-persisters.md).

## Executing Access Control Rules After Denormalization

In some cases, it might be useful to execute a security after the denormalization step.
To do so, use the `securityPostDenormalize` attribute:

[codeSelector]

```php
<?php
// api/src/Entity/Book.php
namespace App\Entity;

use ApiPlatform\Metadata\ApiResource;
use ApiPlatform\Metadata\Get;
use ApiPlatform\Metadata\Put;

#[ApiResource]
#[Get]
#[Put(securityPostDenormalize: "is_granted('ROLE_ADMIN') or (object.owner == user and previous_object.owner == user)")]
class Book
{
    // ...
}
```

```yaml
# api/config/api_platform/resources.yaml
App\Entity\Book:
    operations:
        ApiPlatform\Metadata\Get: ~
        ApiPlatform\Metadata\GetCollectionPut:
            securityPostDenormalize: "is_granted('ROLE_ADMIN') or (object.owner == user and previous_object.owner == user)"
    # ...
```

[/codeSelector]

This time, the `object` variable contains data that have been extracted from the HTTP request body during the denormalization process.
However, the object is not persisted yet.

Additionally, in some cases you need to perform security checks on the original data. For example here, only the actual owner should be allowed to edit their book. In these cases, you can use the `previous_object` variable which contains the object that was read from the data provider.

The value in the `previous_object` variable is cloned from the original object.
Note that, by default, this clone is not a deep one (it doesn't clone relationships, relationships are references).
To make a deep clone, [implement `__clone` method](https://www.php.net/manual/en/language.oop5.cloning.php) in the concerned resource class.

## Hooking Custom Permission Checks Using Voters

The easiest and recommended way to hook custom access control logic is [to write Symfony Voter classes](https://symfony.com/doc/current/security/voters.html). Your custom voters will automatically be used in security expressions through the `is_granted()` function.

In order to give the current `object` to your voter, use the expression `is_granted('READ', object)`

For example:

[codeSelector]

```php
<?php
// api/src/Entity/Book.php
namespace App\Entity;

use ApiPlatform\Metadata\ApiResource;
use ApiPlatform\Metadata\Delete;
use ApiPlatform\Metadata\Get;
use ApiPlatform\Metadata\GetCollection;
use ApiPlatform\Metadata\Post;
use ApiPlatform\Metadata\Put;

#[ApiResource(security: "is_granted('ROLE_USER')")]
#[Get(security: "is_granted('BOOK_READ', object)")]
#[Put(security: "is_granted('BOOK_EDIT', object)")]
#[Delete(security: "is_granted('BOOK_DELETE', object)")]
#[GetCollection]
#[Post(securityPostDenormalize: "is_granted('BOOK_CREATE', object)")]
class Book
{
    // ...
}
```

```yaml
# api/config/api_platform/resources/Book.yaml
App\Entity\Book:
    security: 'is_granted("ROLE_USER")'
    operations:
        ApiPlatform\Metadata\GetCollection: ~
        ApiPlatform\Metadata\Post:
            securityPostDenormalize: 'is_granted("BOOK_CREATE", object)'
        ApiPlatform\Metadata\Get:
            security: 'is_granted("BOOK_READ", object)'
        ApiPlatform\Metadata\Put:
            security: 'is_granted("BOOK_EDIT", object)'
        ApiPlatform\Metadata\Delete:
            security: 'is_granted("BOOK_DELETE", object)'
```

[/codeSelector]

Please note that if you use both `security: "..."` and then `"post" => ["securityPostDenormalize" => "..."]`, the `security` on top level is called first, and after `securityPostDenormalize`. This could lead to unwanted behaviour, so avoid using both of them simultaneously.
If you need to use `securityPostDenormalize`, consider adding `security` for the other operations instead of the global one.

Create a *BookVoter* with the `bin/console make:voter` command:

```php
<?php
// api/src/Security/Voter/BookVoter.php

namespace App\Security\Voter;

use App\Entity\Book;
use Symfony\Component\Security\Core\Authentication\Token\TokenInterface;
use Symfony\Component\Security\Core\Authorization\Voter\Voter;
use Symfony\Component\Security\Core\Security;
use Symfony\Component\Security\Core\User\UserInterface;

class BookVoter extends Voter
{
    private $security = null;

    public function __construct(Security $security)
    {
        $this->security = $security;
    }

    protected function supports($attribute, $subject): bool
    {
        $supportsAttribute = in_array($attribute, ['BOOK_CREATE', 'BOOK_READ', 'BOOK_EDIT', 'BOOK_DELETE']);
        $supportsSubject = $subject instanceof Book;

        return $supportsAttribute && $supportsSubject;
    }

    /**
     * @param string $attribute
     * @param Book $subject
     * @param TokenInterface $token
     * @return bool
     */
    protected function voteOnAttribute($attribute, $subject, TokenInterface $token): bool
    {
        /** ... check if the user is anonymous ... **/

        switch ($attribute) {
            case 'BOOK_CREATE':
                if ( $this->security->isGranted(Role::ADMIN) ) { return true; }  // only admins can create books
                break;
            case 'BOOK_READ':
                /** ... other autorization rules ... **/
        }

        return false;
    }
}
```

*Note 1: When using Voters on POST methods: The voter needs an `$attribute` and `$subject` as input parameter, so you have to use the `securityPostDenormalize` (i.e. `"post" = { "securityPostDenormalize" = "is_granted('BOOK_CREATE', object)" }` ) because the object does not exist before denormalization (it is not created, yet.)*

*Note 2: You can't use Voters on the collection GET method, use [Collection Filters](https://api-platform.com/docs/core/security/#filtering-collection-according-to-the-current-user-permissions) instead.*

## Configuring the Access Control Error Message

By default when API requests are denied, you will get the "Access Denied" message.
You can change it by configuring the `securityMessage` attribute or the `securityPostDenormalizeMessage` attribute.

For example:

[codeSelector]

```php
<?php
// api/src/Entity/Book.php
namespace App\Entity;

use ApiPlatform\Metadata\ApiResource;
use ApiPlatform\Metadata\Get;
use ApiPlatform\Metadata\Post;
use ApiPlatform\Metadata\Put;

#[ApiResource(security: "is_granted('ROLE_USER')")]
#[Get(
    security: "is_granted('ROLE_USER') and object.owner == user", 
    securityMessage: 'Sorry, but you are not the book owner.'
)]
#[Put(
    securityPostDenormalize: "is_granted('ROLE_ADMIN') or (object.owner == user and previous_object.owner == user)", 
    securityPostDenormalizeMessage: 'Sorry, but you are not the actual book owner.'
)]
#[Post(
    security: "is_granted('ROLE_ADMIN')", 
    securityMessage: 'Only admins can add books.'
)]
class Book
{
    // ...
}
```

```yaml
# api/config/api_platform/resources.yaml
App\Entity\Book:
    security: 'is_granted("ROLE_USER")'
    operations:
        ApiPlatform\Metadata\Post:
            security: 'is_granted("ROLE_ADMIN")'
            securityMessage: 'Only admins can add books.'
        ApiPlatform\Metadata\Get:
            security: 'is_granted("ROLE_USER") and object.owner == user'
            securityMessage: 'Sorry, but you are not the book owner.'
        ApiPlatform\Metadata\Put:
            securityPostDenormalize: "is_granted('ROLE_ADMIN') or (object.owner == user and previous_object.owner == user)"
            securityPostDenormalizeMessage: 'Sorry, but you are not the actual book owner.'
    # ...
```

[/codeSelector]

## Filtering Collection According to the Current User Permissions

Filtering collections according to the role or permissions of the current user must be done directly at [the data provider](data-providers.md) level. For instance, when using the built-in adapters for Doctrine ORM, MongoDB and ElasticSearch, removing entries from a collection should be done using [extensions](extensions.md).
Extensions allow to customize the generated DQL/Mongo/Elastic/... query used to retrieve the collection (e.g. add `WHERE` clauses depending of the currently connected user) instead of using access control expressions.
As extensions are services, you can [inject the Symfony `Security` class](https://symfony.com/doc/current/security.html#b-fetching-the-user-from-a-service) into them to access to current user's roles and permissions.

If you use [custom data providers](data-providers.md), you'll have to implement the filtering logic according to the persistence layer you rely on.

## Disabling Operations

To completely disable some operations from your application, refer to the [disabling operations](operations.md#enabling-and-disabling-operations)
section.

## Changing Serialization Groups Depending of the Current User

See [how to dynamically change](serialization.md#changing-the-serialization-context-dynamically) the current Serializer context according to the current logged in user.<|MERGE_RESOLUTION|>--- conflicted
+++ resolved
@@ -23,28 +23,13 @@
 
 /**
  * Secured resource.
- *
  */
-<<<<<<< HEAD
 #[ApiResource(security: "is_granted('ROLE_USER')")]
 #[Get]
 #[Put(security: "is_granted('ROLE_ADMIN') or object.owner == user")]
 #[GetCollection]
 #[Post(security: "is_granted('ROLE_ADMIN')")]
-=======
- #[ORM\Entity]
- #[ApiResource(
-    attributes: ["security" => "is_granted('ROLE_USER')"],
-    collectionOperations: [
-        "get",
-        "post" => ["security" => "is_granted('ROLE_ADMIN')"],
-    ],
-    itemOperations: [
-        "get",
-        "put" => ["security" => "is_granted('ROLE_ADMIN') or object.owner == user"],
-    ],
-)]
->>>>>>> 5bbb16e8
+#[ORM\Entity]
 class Book
 {
     #[ORM\Id, ORM\Column, ORM\GeneratedValue]
@@ -120,13 +105,9 @@
 Available variables are:
 
 * `user`: the current logged in object, if any
-<<<<<<< HEAD
-* `object`: the current resource, or collection of resources for collection operations (note: this is `null` for update/create operations)
+* `object`: the current resource class during denormalization, the current resource during normalization, or collection of resources for collection operations
 * `previous_object`: (`securityPostDenormalize` only) a clone of `object`, before modifications were made - this is `null` for create operations
 * `request` (only at the resource level): the current request
-=======
-* `object`: the current resource class during denormalization, the current resource during normalization, or collection of resources for collection operations
->>>>>>> 5bbb16e8
 
 Access control checks in the `security` attribute are always executed before the [denormalization step](serialization.md).
 It means than for `PUT` or `PATCH` requests, `object` doesn't contain the value submitted by the user, but values currently stored in [the persistence layer](data-persisters.md).
