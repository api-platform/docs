# Creating Custom Operations and Controllers

Note: using custom controllers with API Platform is **discouraged**. Also, GraphQL is **not supported**.
[For most use cases, better extension points, working both with REST and GraphQL, are available](design.md).

API Platform can leverage the Symfony routing system to register custom operations related to custom controllers. Such custom
controllers can be any valid [Symfony controller](http://symfony.com/doc/current/book/controller.html), including standard
Symfony controllers extending the [`Symfony\Bundle\FrameworkBundle\Controller\AbstractController`](http://api.symfony.com/4.1/Symfony/Bundle/FrameworkBundle/Controller/AbstractController.html)
helper class.

However, API Platform recommends to use **action classes** instead of typical Symfony controllers. Internally, API Platform
implements the [Action-Domain-Responder](https://github.com/pmjones/adr) pattern (ADR), a web-specific refinement of
[MVC](https://en.wikipedia.org/wiki/Model%E2%80%93view%E2%80%93controller).

The distribution of API Platform also eases the implementation of the ADR pattern: it automatically registers action classes
stored in `api/src/Controller` as autowired services.

Thanks to the [autowiring](http://symfony.com/doc/current/components/dependency_injection/autowiring.html) feature of the
Symfony Dependency Injection container, services required by an action can be type-hinted in its constructor, it will be
automatically instantiated and injected, without having to declare it explicitly.

In the following examples, the built-in `GET` operation is registered as well as a custom operation called `post_publication`.

By default, API Platform uses the first `GET` operation defined in `itemOperations` to generate the IRI of an item and the first `GET` operation defined in `collectionOperations` to generate the IRI of a collection.

If you create a custom operation, you will probably want to properly document it.
See the [OpenAPI](swagger.md) part of the documentation to do so.

First, let's create your custom operation:

```php
<?php
// api/src/Controller/CreateBookPublication.php

namespace App\Controller;

use App\Entity\Book;
use Symfony\Bundle\FrameworkBundle\Controller\AbstractController;
use Symfony\Component\HttpKernel\Attribute\AsController;

#[AsController]
class CreateBookPublication extends AbstractController
{
    private $bookPublishingHandler;

    public function __construct(BookPublishingHandler $bookPublishingHandler)
    {
        $this->bookPublishingHandler = $bookPublishingHandler;
    }

    public function __invoke(Book $book): Book
    {
        $this->bookPublishingHandler->handle($book);

        return $book;
    }
}
```

This custom operation behaves exactly like the built-in operation: it returns a JSON-LD document corresponding to the id
passed in the URL.

Here we consider that [autowiring](https://symfony.com/doc/current/service_container/autowiring.html) is enabled for
controller classes (the default when using the API Platform distribution).
This action will be automatically registered as a service (the service name is the same as the class name:
`App\Controller\CreateBookPublication`).

API Platform automatically retrieves the appropriate PHP entity using the data provider then deserializes user data in it,
and for `POST`, `PUT` and `PATCH` requests updates the entity with data provided by the user.

<<<<<<< HEAD
The entity is retrieved in the `__invoke` method thanks to a dedicated argument resolver.

When using `GET`, the `__invoke()` method parameter will receive the identifier and should be called the same as the resource identifier.
So for the path `/user/{uuid}/bookmarks`, you must use `__invoke(string $uuid)`.
=======
**Warning: the `__invoke()` method parameter [MUST be called `$data`](https://symfony.com/doc/current/components/http_kernel.html#getting-the-controller-arguments)**, otherwise, it will not be filled correctly!
>>>>>>> 86d71ddf

Services (`$bookPublishingHandler` here) are automatically injected thanks to the autowiring feature. You can type-hint any service
you need and it will be autowired too.

The `__invoke` method of the action is called when the matching route is hit. It can return either an instance of
`Symfony\Component\HttpFoundation\Response` (that will be displayed to the client immediately by the Symfony kernel) or,
like in this example, an instance of an entity mapped as a resource (or a collection of instances for collection operations).
In this case, the entity will pass through [all built-in event listeners](events.md#built-in-event-listeners) of API Platform. It will be
automatically validated, persisted and serialized in JSON-LD. Then the Symfony kernel will send the resulting document to
the client.

The routing has not been configured yet because we will add it at the resource configuration level:

[codeSelector]

```php
<?php
// api/src/Entity/Book.php

use ApiPlatform\Core\Annotation\ApiResource;
use App\Controller\CreateBookPublication;

#[ApiResource(itemOperations: [
    'get',
    'post_publication' => [
        'method' => 'POST',
        'path' => '/books/{id}/publication',
        'controller' => CreateBookPublication::class,
    ],
])]
class Book
{
    // ...
}
```

```yaml
# api/config/api_platform/resources.yaml
App\Entity\Book:
    itemOperations:
        get: ~
        post_publication:
            method: POST
            path: /books/{id}/publication
            controller: App\Controller\CreateBookPublication
```

```xml
<?xml version="1.0" encoding="UTF-8" ?>
<!-- api/config/api_platform/resources.xml -->

<resources
        xmlns="https://api-platform.com/schema/metadata"
        xmlns:xsi="http://www.w3.org/2001/XMLSchema-instance"
        xsi:schemaLocation="https://api-platform.com/schema/metadata
        https://api-platform.com/schema/metadata/metadata-2.0.xsd">
    <resource class="App\Entity\Book">
        <itemOperations>
            <itemOperation name="get" />
            <itemOperation name="post_publication">
                <attribute name="method">POST</attribute>
                <attribute name="path">/books/{id}/publication</attribute>
                <attribute name="controller">App\Controller\CreateBookPublication</attribute>
            </itemOperation>
        </itemOperations>
    </resource>
</resources>
```

[/codeSelector]

It is mandatory to set the `method`, `path` and `controller` attributes. They allow API Platform to configure the routing path and
the associated controller respectively.

## Using Serialization Groups

You may want different serialization groups for your custom operations. Just configure the proper `normalization_context` and/or `denormalization_context` in your operation:

[codeSelector]

```php
<?php
// api/src/Entity/Book.php

use ApiPlatform\Core\Annotation\ApiResource;
use App\Controller\CreateBookPublication;
use Symfony\Component\Serializer\Annotation\Groups;

#[ApiResource(itemOperations: [
    'get',
    'post_publication' => [
        'method' => 'POST',
        'path' => '/books/{id}/publication',
        'controller' => CreateBookPublication::class,
        'normalization_context' => ['groups' => 'publication'],
    ],
])]
class Book
{
    // ...

    #[Groups(['publication'])]
    public $isbn;

    // ...
}
```

```yaml
# api/config/api_platform/resources.yaml
App\Entity\Book:
    itemOperations:
        get: ~
        post_publication:
            method: POST
            path: /books/{id}/publication
            controller: App\Controller\CreateBookPublication
            normalization_context:
                groups: ['publication']
```

```xml
<?xml version="1.0" encoding="UTF-8" ?>
<!-- api/config/api_platform/resources.xml -->

<resources xmlns="https://api-platform.com/schema/metadata"
        xmlns:xsi="http://www.w3.org/2001/XMLSchema-instance"
        xsi:schemaLocation="https://api-platform.com/schema/metadata
        https://api-platform.com/schema/metadata/metadata-2.0.xsd">
    <resource class="App\Entity\Book">
        <itemOperations>
            <itemOperation name="get" />
            <itemOperation name="post_publication">
                <attribute name="method">POST</attribute>
                <attribute name="path">/books/{id}/publication</attribute>
                <attribute name="controller">App\Controller\CreateBookPublication</attribute>
                <attribute name="normalization_context">
                    <attribute name="groups">
                        <attribute>publication</attribute>
                    </attribute>
                </attribute>
            </itemOperation>
        </itemOperations>
    </resource>
</resources>
```

[/codeSelector]

## Retrieving the Entity

If you want to bypass the automatic retrieval of the entity in your custom operation, you can set `"read"=false` in the
operation attribute:

[codeSelector]

```php
<?php
// api/src/Entity/Book.php

use ApiPlatform\Core\Annotation\ApiResource;
use App\Controller\CreateBookPublication;

#[ApiResource(itemOperations: [
    'get',
    'post_publication' => [
        'method' => 'POST',
        'path' => '/books/{id}/publication',
        'controller' => CreateBookPublication::class,
        'read' => false,
    ],
])]
class Book
{
    // ...
}
```

```yaml
# api/config/api_platform/resources.yaml
App\Entity\Book:
    itemOperations:
        get: ~
        post_publication:
            method: POST
            path: /books/{id}/publication
            controller: App\Controller\CreateBookPublication
            read: false
```

```xml
<?xml version="1.0" encoding="UTF-8" ?>
<!-- api/config/api_platform/resources.xml -->

<resources xmlns="https://api-platform.com/schema/metadata"
        xmlns:xsi="http://www.w3.org/2001/XMLSchema-instance"
        xsi:schemaLocation="https://api-platform.com/schema/metadata
        https://api-platform.com/schema/metadata/metadata-2.0.xsd">
    <resource class="App\Entity\Book">
        <itemOperations>
            <itemOperation name="get" />
            <itemOperation name="post_publication">
                <attribute name="method">POST</attribute>
                <attribute name="path">/books/{id}/publication</attribute>
                <attribute name="controller">App\Controller\CreateBookPublication</attribute>
                <attribute name="read">false</attribute>
            </itemOperation>
        </itemOperations>
    </resource>
</resources>
```

[/codeSelector]

This way, it will skip the `ReadListener`. You can do the same for some other built-in listeners. See [Built-in Event Listeners](events.md#built-in-event-listeners)
for more information.

In your custom controller, the `__invoke()` method parameter should be called the same as the entity identifier.
So for the path `/user/{uuid}/bookmarks`, you must use `__invoke(string $uuid)`.

## Alternative Method

There is another way to create a custom operation. However, we do not encourage its use. Indeed, this one disperses
the configuration at the same time in the routing and the resource configuration.

The `post_publication` operation references the Symfony route named `book_post_publication`.

Since version 2.3, you can also use the route name as operation name by convention, as shown in the following example
for `book_post_discontinuation` when neither `method` nor `route_name` attributes are specified.

First, let's create your resource configuration:

[codeSelector]

```php
<?php
// api/src/Entity/Book.php

use ApiPlatform\Core\Annotation\ApiResource;

#[ApiResource(itemOperations: [
    'get',
    'post_publication' => ['route_name' => 'book_post_publication'],
    'book_post_discontinuation',
])]
class Book
{
    // ...
}
```

```yaml
# api/config/api_platform/resources.yaml
App\Entity\Book:
    itemOperations:
        get: ~
        post_publication:
            route_name: book_post_publication
        book_post_discontinuation: ~
```

```xml
<?xml version="1.0" encoding="UTF-8" ?>
<!-- api/config/api_platform/resources.xml -->

<resources xmlns="https://api-platform.com/schema/metadata"
        xmlns:xsi="http://www.w3.org/2001/XMLSchema-instance"
        xsi:schemaLocation="https://api-platform.com/schema/metadata
        https://api-platform.com/schema/metadata/metadata-2.0.xsd">
    <resource class="App\Entity\Book">
        <itemOperations>
            <itemOperation name="get" />
            <itemOperation name="post_publication">
                <attribute name="route_name">book_post_publication</attribute>
            </itemOperation>
            <itemOperation name="book_post_discontinuation" />
        </itemOperations>
    </resource>
</resources>
```

[/codeSelector]

API Platform will automatically map this `post_publication` operation to the route `book_post_publication`. Let's create a custom action
and its related route using annotations:

```php
<?php
// api/src/Controller/CreateBookPublication.php

namespace App\Controller;

use App\Entity\Book;
use Symfony\Bundle\FrameworkBundle\Controller\AbstractController;
use Symfony\Component\HttpKernel\Attribute\AsController;
use Symfony\Component\Routing\Annotation\Route;

#[AsController]
class CreateBookPublication extends AbstractController
{
    private $bookPublishingHandler;

    public function __construct(BookPublishingHandler $bookPublishingHandler)
    {
        $this->bookPublishingHandler = $bookPublishingHandler;
    }

    #[Route(
        name: 'book_post_publication',
        path: '/books/{id}/publication',
        methods: ['POST'],
        defaults: [
            '_api_resource_class' => Book::class,
            '_api_item_operation_name' => 'post_publication',
        ],
    )]
    public function __invoke(Book $book): Book
    {
        $this->bookPublishingHandler->handle($book);

        return $book;
    }
}
```

It is mandatory to set `_api_resource_class` and `_api_item_operation_name` (or `_api_collection_operation_name` for a collection
operation) in the parameters of the route (`defaults` key). It allows API Platform to work with the Symfony routing system.

Alternatively, you can also use a traditional Symfony controller and YAML or XML route declarations. The following example does
the same thing as the previous example:

```php
<?php
// api/src/Controller/BookController.php

namespace App\Controller;

use App\Entity\Book;
use Symfony\Bundle\FrameworkBundle\Controller\AbstractController;
use Symfony\Component\HttpKernel\Attribute\AsController;

#[AsController]
class BookController extends AbstractController
{
    public function createPublication(Book $book, BookPublishingHandler $bookPublishingHandler): Book
    {
        return $bookPublishingHandler->handle($book);
    }
}
```

```yaml
# api/config/routes.yaml
book_post_publication:
    path: /books/{id}/publication
    methods: ['POST']
    defaults:
        _controller: App\Controller\BookController::createPublication
        _api_resource_class: App\Entity\Book
        _api_item_operation_name: post_publication
```<|MERGE_RESOLUTION|>--- conflicted
+++ resolved
@@ -68,14 +68,10 @@
 API Platform automatically retrieves the appropriate PHP entity using the data provider then deserializes user data in it,
 and for `POST`, `PUT` and `PATCH` requests updates the entity with data provided by the user.
 
-<<<<<<< HEAD
 The entity is retrieved in the `__invoke` method thanks to a dedicated argument resolver.
 
 When using `GET`, the `__invoke()` method parameter will receive the identifier and should be called the same as the resource identifier.
 So for the path `/user/{uuid}/bookmarks`, you must use `__invoke(string $uuid)`.
-=======
-**Warning: the `__invoke()` method parameter [MUST be called `$data`](https://symfony.com/doc/current/components/http_kernel.html#getting-the-controller-arguments)**, otherwise, it will not be filled correctly!
->>>>>>> 86d71ddf
 
 Services (`$bookPublishingHandler` here) are automatically injected thanks to the autowiring feature. You can type-hint any service
 you need and it will be autowired too.
