# Filters

API Platform provides a generic system to apply filters and sort criteria on collections.
Useful filters for Doctrine ORM, MongoDB ODM, and ElasticSearch are provided with the library.

You can also create custom filters that fit your specific needs.
You can also add filtering support to your custom [state providers](state-providers.md) by implementing interfaces provided
by the library.

By default, all filters are disabled. They must be enabled explicitly.

When a filter is enabled, it automatically appears in the [OpenAPI](openapi.md) and [GraphQL](graphql.md) documentations.
It is also automatically documented as a `hydra:search` property for JSON-LD responses.

<p align="center" class="symfonycasts"><a href="https://symfonycasts.com/screencast/api-platform/filters?cid=apip"><img src="/docs/distribution/images/symfonycasts-player.png" alt="Filtering and Searching screencast"><br>Watch the Filtering & Searching screencast</a></p>

## Doctrine ORM and MongoDB ODM Filters

### Basic Knowledge

Filters are services (see the section on [custom filters](#creating-custom-filters)), and they can be linked
to a Resource in two ways:

1. Through the resource declaration, as the `filters` attribute.

For example, having a filter service declaration in `services.yaml`:

<<<<<<< HEAD
```yaml
# api/config/services.yaml
services:
    # ...
    offer.date_filter:
        parent: 'api_platform.doctrine.orm.date_filter'
        arguments: [ { dateProperty: ~ } ]
        tags:  [ 'api_platform.filter' ]
        # The following are mandatory only if a _defaults section is defined with inverted values.
        # You may want to isolate filters in a dedicated file to avoid adding the following lines.
        autowire: false
        autoconfigure: false
        public: false
```

Alternatively, you can choose to use a dedicated file to gather filters together:

```yaml
# api/config/filters.yaml
services:
    offer.date_filter:
        parent: 'api_platform.doctrine.orm.date_filter'
        arguments: [ { dateProperty: ~ } ]
        tags:  [ 'api_platform.filter' ]
```

We're linking the filter `offer.date_filter` with the resource like this:

[codeSelector]

```php
<?php
// api/src/Entity/Offer.php
namespace App\Entity;
=======
    ```yaml
    # api/config/services.yaml
    services:
        # ...
        offer.date_filter:
            parent: 'api_platform.doctrine.orm.date_filter'
            arguments: [ { dateProperty: ~ } ]
            tags:  [ 'api_platform.filter' ]
            # The following are mandatory only if a _defaults section is defined with inverted values.
            # You may want to isolate filters in a dedicated file to avoid adding the following lines.
            autowire: false
            autoconfigure: false
            public: false
    ```

    Alternatively, you can choose to use a dedicated file to gather filters together:

    ```yaml
    # api/config/filters.yaml
    services:
        offer.date_filter:
            parent: 'api_platform.doctrine.orm.date_filter'
            arguments: [ { dateProperty: ~ } ]
            tags:  [ 'api_platform.filter' ]
    ```

   We're linking the filter `offer.date_filter` with the resource like this:

   <code-selector>

    ```php
    <?php
    // api/src/Entity/Offer.php
    namespace App\Entity;

    use ApiPlatform\Metadata\ApiResource;

    #[ApiResource(filters: ['offer.date_filter'])]
    class Offer
    {
        // ...
    }
    ```
>>>>>>> a7468202

use ApiPlatform\Metadata\ApiResource;

#[ApiResource(filters: ['offer.date_filter'])]
class Offer
{
    // ...
}
```

```yaml
# api/config/api_platform/resources.yaml
resources:
    App\Entity\Offer:
        operations:
            ApiPlatform\Metadata\GetCollection:
                filters: ['offer.date_filter']
        # ...
<<<<<<< HEAD
```

```xml
<?xml version="1.0" encoding="UTF-8" ?>
<!-- api/config/api_platform/resources.xml -->

<resources xmlns="https://api-platform.com/schema/metadata/resources-3.0"
        xmlns:xsi="http://www.w3.org/2001/XMLSchema-instance"
        xsi:schemaLocation="https://api-platform.com/schema/metadata/resources-3.0
        https://api-platform.com/schema/metadata/resources-3.0.xsd">
    <resource class="App\Entity\Offer">
        <operations>
            <operation class="ApiPlatform\Metadata\GetCollection">
                <filters>
                    <filter>offer.date_filter</filter>
                </filters>
            </operation>
            <!-- ... -->
        </operations>
    </resource>
</resources>
```

[/codeSelector]
=======
    ```

    ```xml
    <?xml version="1.0" encoding="UTF-8" ?>
    <!-- api/config/api_platform/resources.xml -->

    <resources xmlns="https://api-platform.com/schema/metadata/resources-3.0"
            xmlns:xsi="http://www.w3.org/2001/XMLSchema-instance"
            xsi:schemaLocation="https://api-platform.com/schema/metadata/resources-3.0
            https://api-platform.com/schema/metadata/resources-3.0.xsd">
        <resource class="App\Entity\Offer">
            <operations>
                <operation class="ApiPlatform\Metadata\GetCollection">
                    <filters>
                        <filter>offer.date_filter</filter>
                    </filters>
                </operation>
                <!-- ... -->
            </operations>
        </resource>
    </resources>
    ```

   </code-selector>
>>>>>>> a7468202

2. By using the `#[ApiFilter]` attribute.

This attribute automatically declares the service, and you just have to use the filter class you want:

```php
<?php
// api/src/Entity/Offer.php
namespace App\Entity;

use ApiPlatform\Metadata\ApiFilter;
use ApiPlatform\Metadata\ApiResource;
use ApiPlatform\Doctrine\Orm\Filter\DateFilter;

#[ApiResource]
#[ApiFilter(DateFilter::class, properties: ['dateProperty'])]
class Offer
{
    // ...
}
```

Learn more on how the [ApiFilter attribute](filters.md#apifilter-attribute) works.

For the sake of consistency, we're using the attribute in the below documentation.

For MongoDB ODM, all the filters are in the namespace `ApiPlatform\Doctrine\Odm\Filter`. The filter
services all begin with `api_platform.doctrine_mongodb.odm`.

### Search Filter

If Doctrine ORM or MongoDB ODM support is enabled, adding filters is as easy as registering a filter service in the
`api/config/services.yaml` file and adding an attribute to your resource configuration.

The search filter supports `exact`, `partial`, `start`, `end`, and `word_start` matching strategies:

* `partial` strategy uses `LIKE %text%` to search for fields that contain `text`.
* `start` strategy uses `LIKE text%` to search for fields that start with `text`.
* `end` strategy uses `LIKE %text` to search for fields that end with `text`.
* `word_start` strategy uses `LIKE text% OR LIKE % text%` to search for fields that contain words starting with `text`.

Prepend the letter `i` to the filter if you want it to be case insensitive. For example `ipartial` or `iexact`. Note that
this will use the `LOWER` function and **will** impact performance [if there is no proper index](performance.md#search-filter).

Case insensitivity may already be enforced at the database level depending on the [collation](https://en.wikipedia.org/wiki/Collation)
used. If you are using MySQL, note that the commonly used `utf8_unicode_ci` collation (and its sibling `utf8mb4_unicode_ci`)
are already case-insensitive, as indicated by the `_ci` part in their names.

Note: Search filters with the `exact` strategy can have multiple values for the same property (in this case the condition will be similar to a SQL IN clause).

Syntax: `?property[]=foo&property[]=bar`

In the following example, we will see how to allow the filtering of a list of e-commerce offers:

<code-selector>

```php
<?php
// api/src/Entity/Offer.php
namespace App\Entity;

use ApiPlatform\Metadata\ApiResource;
use ApiPlatform\Metadata\ApiFilter;
use ApiPlatform\Doctrine\Orm\Filter\SearchFilter;

#[ApiResource]
#[ApiFilter(SearchFilter::class, properties: ['id' => 'exact', 'price' => 'exact', 'description' => 'partial'])]
class Offer
{
    // ...
}
```

```yaml
# config/services.yaml
services:
    offer.search_filter:
        parent: 'api_platform.doctrine.orm.search_filter'
        arguments: [ { id: 'exact', price: 'exact', description: 'partial' } ]
        tags:  [ 'api_platform.filter' ]
        # The following are mandatory only if a _defaults section is defined with inverted values.
        # You may want to isolate filters in a dedicated file to avoid adding the following lines (by adding them in the defaults section)
        autowire: false
        autoconfigure: false
        public: false

# config/api/Offer.yaml
App\Entity\Offer:
    # ...
    operations:
        ApiPlatform\Metadata\GetCollection:
            filters: ['offer.search_filter']
```

</code-selector>

`http://localhost:8000/api/offers?price=10` will return all offers with a price being exactly `10`.
`http://localhost:8000/api/offers?description=shirt` will return all offers with a description containing the word "shirt".

Filters can be combined together: `http://localhost:8000/api/offers?price=10&description=shirt`

It is possible to filter on relations too, if `Offer` has a `Product` relation:

<code-selector>

```php
<?php
// api/src/Entity/Offer.php
namespace App\Entity;

use ApiPlatform\Metadata\ApiResource;
use ApiPlatform\Metadata\ApiFilter;
use ApiPlatform\Doctrine\Orm\Filter\SearchFilter;

#[ApiResource]
#[ApiFilter(SearchFilter::class, properties: ['product' => 'exact'])]
class Offer
{
    // ...
}
```

```yaml
# config/services.yaml
services:
    offer.search_filter:
        parent: 'api_platform.doctrine.orm.search_filter'
        arguments: [ { product: 'exact' } ]
        tags:  [ 'api_platform.filter' ]
        # The following are mandatory only if a _defaults section is defined with inverted values.
        # You may want to isolate filters in a dedicated file to avoid adding the following lines (by adding them in the defaults section)
        autowire: false
        autoconfigure: false
        public: false

# config/api/Offer.yaml
App\Entity\Offer:
    # ...
    operations:
        ApiPlatform\Metadata\GetCollection:
            filters: ['offer.search_filter']
```

</code-selector>

With this service definition, it is possible to find all offers belonging to the product identified by a given IRI.
Try the following: `http://localhost:8000/api/offers?product=/api/products/12`.
Using a numeric ID is also supported: `http://localhost:8000/api/offers?product=12`

The above URLs will return all offers for the product having the following IRI as JSON-LD identifier (`@id`): `http://localhost:8000/api/products/12`.

### Date Filter

The date filter allows filtering a collection by date intervals.

Syntax: `?property[<after|before|strictly_after|strictly_before>]=value`

The value can take any date format supported by the [`\DateTime` constructor](https://www.php.net/manual/en/datetime.construct.php).

The `after` and `before` filters will filter including the value whereas `strictly_after` and `strictly_before` will filter excluding the value.

Like other filters, the date filter must be explicitly enabled:

<code-selector>

```php
<?php
// api/src/Entity/Offer.php
namespace App\Entity;

use ApiPlatform\Metadata\ApiFilter;
use ApiPlatform\Metadata\ApiResource;
use ApiPlatform\Doctrine\Orm\Filter\DateFilter;

#[ApiResource]
#[ApiFilter(DateFilter::class, properties: ['createdAt'])]
class Offer
{
    // ...
}
```

```yaml
# config/services.yaml
services:
    offer.date_filter:
        parent: 'api_platform.doctrine.orm.date_filter'
        arguments: [ { createdAt: ~ } ]
        tags:  [ 'api_platform.filter' ]
        # The following are mandatory only if a _defaults section is defined with inverted values.
        # You may want to isolate filters in a dedicated file to avoid adding the following lines (by adding them in the defaults section)
        autowire: false
        autoconfigure: false
        public: false

# config/api/Offer.yaml
App\Entity\Offer:
    # ...
    operations:
        ApiPlatform\Metadata\GetCollection:
            filters: ['offer.date_filter']
```

</code-selector>

Given that the collection endpoint is `/offers`, you can filter offers by date with the following query: `/offers?createdAt[after]=2018-03-19`.

It will return all offers where `createdAt` is superior or equal to `2018-03-19`.

#### Managing `null` Values

The date filter is able to deal with date properties having `null` values.
Four behaviors are available at the property level of the filter:

Description                          | Strategy to set
-------------------------------------|------------------------------------------------------------------------------------
Use the default behavior of the DBMS | `null`
Exclude items                        | `ApiPlatform\Doctrine\Orm\Filter\DateFilter::EXCLUDE_NULL` (`exclude_null`)
Consider items as oldest             | `ApiPlatform\Doctrine\Orm\Filter\DateFilter::INCLUDE_NULL_BEFORE` (`include_null_before`)
Consider items as youngest           | `ApiPlatform\Doctrine\Orm\Filter\DateFilter::INCLUDE_NULL_AFTER` (`include_null_after`)
Always include items                 | `ApiPlatform\Doctrine\Orm\Filter\DateFilter::INCLUDE_NULL_BEFORE_AND_AFTER` (`include_null_before_and_after`)

For instance, exclude entries with a property value of `null` with the following service definition:

<code-selector>

```php
<?php
// api/src/Entity/Offer.php
namespace App\Entity;

use ApiPlatform\Metadata\ApiFilter;
use ApiPlatform\Metadata\ApiResource;
use ApiPlatform\Doctrine\Orm\Filter\DateFilter;

#[ApiResource]
#[ApiFilter(DateFilter::class, properties: ['dateProperty' => DateFilter::EXCLUDE_NULL])]
class Offer
{
    // ...
}
```

```yaml
# config/services.yaml
services:
    offer.date_filter:
        parent: 'api_platform.doctrine.orm.date_filter'
        arguments: [ { dateProperty: exclude_null } ]
        tags:  [ 'api_platform.filter' ]
        # The following are mandatory only if a _defaults section is defined with inverted values.
        # You may want to isolate filters in a dedicated file to avoid adding the following lines (by adding them in the defaults section)
        autowire: false
        autoconfigure: false
        public: false

# config/api/Offer.yaml
App\Entity\Offer:
    # ...
    operations:
        ApiPlatform\Metadata\GetCollection:
            filters: ['offer.date_filter']
```

</code-selector>

### Boolean Filter

The boolean filter allows you to search on boolean fields and values.

Syntax: `?property=<true|false|1|0>`

Enable the filter:

<code-selector>

```php
<?php
// api/src/Entity/Offer.php
namespace App\Entity;

use ApiPlatform\Metadata\ApiFilter;
use ApiPlatform\Metadata\ApiResource;
use ApiPlatform\Doctrine\Orm\Filter\BooleanFilter;

#[ApiResource]
#[ApiFilter(BooleanFilter::class, properties: ['isAvailableGenericallyInMyCountry'])]
class Offer
{
    // ...
}
```

```yaml
# config/services.yaml
services:
    offer.boolean_filter:
        parent: 'api_platform.doctrine.orm.boolean_filter'
        arguments: [ { isAvailableGenericallyInMyCountry: ~ } ]
        tags:  [ 'api_platform.filter' ]
        # The following are mandatory only if a _defaults section is defined with inverted values.
        # You may want to isolate filters in a dedicated file to avoid adding the following lines (by adding them in the defaults section)
        autowire: false
        autoconfigure: false
        public: false

# config/api/Offer.yaml
App\Entity\Offer:
    # ...
    operations:
        ApiPlatform\Metadata\GetCollection:
            filters: ['offer.boolean_filter']
```

</code-selector>

Given that the collection endpoint is `/offers`, you can filter offers with the following query: `/offers?isAvailableGenericallyInMyCountry=true`.

It will return all offers where `isAvailableGenericallyInMyCountry` equals `true`.

### Numeric Filter

The numeric filter allows you to search on numeric fields and values.

Syntax: `?property=<int|bigint|decimal...>`

Enable the filter:

<code-selector>

```php
<?php
// api/src/Entity/Offer.php
namespace App\Entity;

use ApiPlatform\Metadata\ApiFilter;
use ApiPlatform\Metadata\ApiResource;
use ApiPlatform\Doctrine\Orm\Filter\NumericFilter;

#[ApiResource]
#[ApiFilter(NumericFilter::class, properties: ['sold'])]
class Offer
{
    // ...
}
```

```yaml
# config/services.yaml
services:
    offer.numeric_filter:
        parent: 'api_platform.doctrine.orm.numeric_filter'
        arguments: [ { sold: ~ } ]
        tags:  [ 'api_platform.filter' ]
        # The following are mandatory only if a _defaults section is defined with inverted values.
        # You may want to isolate filters in a dedicated file to avoid adding the following lines (by adding them in the defaults section)
        autowire: false
        autoconfigure: false
        public: false

# config/api/Offer.yaml
App\Entity\Offer:
    # ...
    operations:
        ApiPlatform\Metadata\GetCollection:
            filters: ['offer.numeric_filter']
```

</code-selector>

Given that the collection endpoint is `/offers`, you can filter offers with the following query: `/offers?sold=1`.

It will return all offers with `sold` equals `1`.

### Range Filter

The range filter allows you to filter by a value lower than, greater than, lower than or equal, greater than or equal and between two values.

Syntax: `?property[<lt|gt|lte|gte|between>]=value`

Enable the filter:

<code-selector>

```php
<?php
// api/src/Entity/Offer.php
namespace App\Entity;

use ApiPlatform\Metadata\ApiFilter;
use ApiPlatform\Metadata\ApiResource;
use ApiPlatform\Doctrine\Orm\Filter\RangeFilter;

#[ApiResource]
#[ApiFilter(RangeFilter::class, properties: ['price'])]
class Offer
{
    // ...
}
```

```yaml
# config/services.yaml
services:
    offer.range_filter:
        parent: 'api_platform.doctrine.orm.range_filter'
        arguments: [ { price: ~ } ]
        tags:  [ 'api_platform.filter' ]
        # The following are mandatory only if a _defaults section is defined with inverted values.
        # You may want to isolate filters in a dedicated file to avoid adding the following lines (by adding them in the defaults section)
        autowire: false
        autoconfigure: false
        public: false

# config/api/Offer.yaml
App\Entity\Offer:
    # ...
    operations:
        ApiPlatform\Metadata\GetCollection:
            filters: ['offer.range_filter']
```

</code-selector>

Given that the collection endpoint is `/offers`, you can filter the price with the following query: `/offers?price[between]=12.99..15.99`.

It will return all offers with `price` between 12.99 and 15.99.

You can filter offers by joining two values, for example: `/offers?price[gt]=12.99&price[lt]=19.99`.

### Exists Filter

The "exists" filter allows you to select items based on a nullable field value.
It will also check the emptiness of a collection association.

Syntax: `?exists[property]=<true|false|1|0>`

Enable the filter:

<code-selector>

```php
<?php
// api/src/Entity/Offer.php
namespace App\Entity;

use ApiPlatform\Metadata\ApiFilter;
use ApiPlatform\Metadata\ApiResource;
use ApiPlatform\Core\Bridge\Doctrine\Orm\Filter\ExistsFilter;

#[ApiResource]
#[ApiFilter(ExistsFilter::class, properties: ['transportFees'])]
class Offer
{
    // ...
}
```

```yaml
# config/services.yaml
services:
    offer.exists_filter:
        parent: 'api_platform.doctrine.orm.exists_filter'
        arguments: [ { transportFees: ~ } ]
        tags:  [ 'api_platform.filter' ]
        # The following are mandatory only if a _defaults section is defined with inverted values.
        # You may want to isolate filters in a dedicated file to avoid adding the following lines (by adding them in the defaults section)
        autowire: false
        autoconfigure: false
        public: false

# config/api/Offer.yaml
App\Entity\Offer:
    # ...
    operations:
        ApiPlatform\Metadata\GetCollection:
            filters: ['offer.exists_filter']
```

</code-selector>

Given that the collection endpoint is `/offers`, you can filter offers on the nullable field with the following query: `/offers?exists[transportFees]=true`.

It will return all offers where `transportFees` is not `null`.

#### Using a Custom Exists Query Parameter Name

A conflict will occur if `exists` is also the name of a property with the search filter enabled.
Luckily, the query parameter name to use is configurable:

```yaml
# api/config/packages/api_platform.yaml
api_platform:
    collection:
        exists_parameter_name: 'not_null' # the URL query parameter to use is now "not_null"
```

### Order Filter (Sorting)

The order filter allows sorting a collection against the given properties.

Syntax: `?order[property]=<asc|desc>`

Enable the filter:

<code-selector>

```php
<?php
// api/src/Entity/Offer.php
namespace App\Entity;

use ApiPlatform\Metadata\ApiFilter;
use ApiPlatform\Metadata\ApiResource;
use ApiPlatform\Doctrine\Orm\Filter\OrderFilter;

#[ApiResource]
#[ApiFilter(OrderFilter::class, properties: ['id', 'name'], arguments: ['orderParameterName' => 'order'])]
class Offer
{
    // ...
}
```

```yaml
# config/services.yaml
services:
    offer.order_filter:
        parent: 'api_platform.doctrine.orm.order_filter'
        arguments:
            $properties: { id: ~, name: ~ }
            $orderParameterName: order
        tags:  [ 'api_platform.filter' ]
        # The following are mandatory only if a _defaults section is defined with inverted values.
        # You may want to isolate filters in a dedicated file to avoid adding the following lines (by adding them in the defaults section)
        autowire: false
        autoconfigure: false
        public: false

# config/api/Offer.yaml
App\Entity\Offer:
    # ...
    operations:
        ApiPlatform\Metadata\GetCollection:
            filters: ['offer.order_filter']
```

</code-selector>

Given that the collection endpoint is `/offers`, you can filter offers by name in ascending order and then by ID in descending
order with the following query: `/offers?order[name]=desc&order[id]=asc`.

By default, whenever the query does not specify the direction explicitly (e.g.: `/offers?order[name]&order[id]`), filters
will not be applied unless you configure a default order direction to use:

<code-selector>

```php
<?php
// api/src/Entity/Offer.php
namespace App\Entity;

use ApiPlatform\Metadata\ApiFilter;
use ApiPlatform\Metadata\ApiResource;
use ApiPlatform\Doctrine\Orm\Filter\OrderFilter;

#[ApiResource]
#[ApiFilter(OrderFilter::class, properties: ['id' => 'ASC', 'name' => 'DESC'])]
class Offer
{
    // ...
}
```

```yaml
# config/services.yaml
services:
    offer.order_filter:
        parent: 'api_platform.doctrine.orm.order_filter'
        arguments: [ { id: 'ASC', name: 'DESC' } ]
        tags:  [ 'api_platform.filter' ]
        # The following are mandatory only if a _defaults section is defined with inverted values.
        # You may want to isolate filters in a dedicated file to avoid adding the following lines (by adding them in the defaults section)
        autowire: false
        autoconfigure: false
        public: false

# config/api/Offer.yaml
App\Entity\Offer:
    # ...
    operations:
        ApiPlatform\Metadata\GetCollection:
            filters: ['offer.order_filter']
```

</code-selector>

#### Comparing with Null Values

When the property used for ordering can contain `null` values, you may want to specify how `null` values are treated in
the comparison:

Description                          | Strategy to set
-------------------------------------|---------------------------------------------------------------------------------------------
Use the default behavior of the DBMS | `null`
Consider items as smallest           | `ApiPlatform\Doctrine\Orm\Filter\OrderFilter::NULLS_SMALLEST` (`nulls_smallest`)
Consider items as largest            | `ApiPlatform\Doctrine\Orm\Filter\OrderFilter::NULLS_LARGEST` (`nulls_largest`)
Order items always first             | `ApiPlatform\Doctrine\Orm\Filter\OrderFilter::NULLS_ALWAYS_FIRST` (`nulls_always_first`)
Order items always last              | `ApiPlatform\Doctrine\Orm\Filter\OrderFilter::NULLS_ALWAYS_LAST` (`nulls_always_last`)

For instance, treat entries with a property value of `null` as the smallest, with the following service definition:

<code-selector>

```php
<?php
// api/src/Entity/Offer.php
namespace App\Entity;

use ApiPlatform\Metadata\ApiFilter;
use ApiPlatform\Metadata\ApiResource;
use ApiPlatform\Doctrine\Orm\Filter\OrderFilter;

#[ApiResource]
#[ApiFilter(OrderFilter::class, properties: ['validFrom' => ['nulls_comparison' => OrderFilter::NULLS_SMALLEST, 'default_direction' => 'DESC']])]
class Offer
{
    // ...
}
```

```yaml
# config/services.yaml
services:
    offer.order_filter:
        parent: 'api_platform.doctrine.orm.order_filter'
        arguments: [ { validFrom: { nulls_comparison: 'nulls_smallest', default_direction: 'DESC' } } ]
        tags:  [ 'api_platform.filter' ]
        # The following are mandatory only if a _defaults section is defined with inverted values.
        # You may want to isolate filters in a dedicated file to avoid adding the following lines (by adding them in the defaults section)
        autowire: false
        autoconfigure: false
        public: false

# config/api/Offer.yaml
App\Entity\Offer:
    # ...
    operations:
        ApiPlatform\Metadata\GetCollection:
            filters: ['offer.order_filter']
```

</code-selector>

The strategy to use by default can be configured globally:

```yaml
# api/config/packages/api_platform.yaml
api_platform:
    collection:
        order_nulls_comparison: 'nulls_smallest'
```

#### Using a Custom Order Query Parameter Name

A conflict will occur if `order` is also the name of a property with the search filter enabled.
Luckily, the query parameter name to use is configurable:

```yaml
# api/config/packages/api_platform.yaml
api_platform:
    collection:
        order_parameter_name: '_order' # the URL query parameter to use is now "_order"
```

### Filtering on Nested Properties

Sometimes, you need to be able to perform filtering based on some linked resources (on the other side of a relation). All
built-in filters support nested properties using the dot (`.`) syntax, e.g.:

<code-selector>

```php
<?php
// api/src/Entity/Offer.php
namespace App\Entity;

use ApiPlatform\Metadata\ApiFilter;
use ApiPlatform\Metadata\ApiResource;
use ApiPlatform\Doctrine\Orm\Filter\OrderFilter;
use ApiPlatform\Doctrine\Orm\Filter\SearchFilter;

#[ApiResource]
#[ApiFilter(OrderFilter::class, properties: ['product.releaseDate'])]
#[ApiFilter(SearchFilter::class, properties: ['product.color' => 'exact'])]
class Offer
{
    // ...
}
```

```yaml
# config/services.yaml
services:
    offer.order_filter:
        parent: 'api_platform.doctrine.orm.order_filter'
        arguments: [ { product.releaseDate: ~ } ]
        tags:  [ 'api_platform.filter' ]
        # The following are mandatory only if a _defaults section is defined with inverted values.
        # You may want to isolate filters in a dedicated file to avoid adding the following lines (by adding them in the defaults section)
        autowire: false
        autoconfigure: false
        public: false
    offer.search_filter:
        parent: 'api_platform.doctrine.orm.search_filter'
        arguments: [ { product.color: 'exact' } ]
        tags:  [ 'api_platform.filter' ]
        # The following are mandatory only if a _defaults section is defined with inverted values.
        # You may want to isolate filters in a dedicated file to avoid adding the following lines (by adding them in the defaults section)
        autowire: false
        autoconfigure: false
        public: false

# config/api/Offer.yaml
App\Entity\Offer:
    # ...
    operations:
        ApiPlatform\Metadata\GetCollection:
            filters: ['offer.order_filter', 'offer.search_filter']
```

</code-selector>

The above allows you to find offers by their respective product's color: `http://localhost:8000/api/offers?product.color=red`,
or order offers by the product's release date: `http://localhost:8000/api/offers?order[product.releaseDate]=desc`

### Enabling a Filter for All Properties of a Resource

As we have seen in previous examples, properties where filters can be applied must be explicitly declared. If you don't
care about security and performance (e.g. an API with restricted access), it is also possible to enable built-in filters
for all properties:

<code-selector>

```php
<?php
// api/src/Entity/Offer.php
namespace App\Entity;

use ApiPlatform\Metadata\ApiFilter;
use ApiPlatform\Metadata\ApiResource;
use ApiPlatform\Doctrine\Orm\Filter\OrderFilter;

#[ApiResource]
#[ApiFilter(OrderFilter::class)]
class Offer
{
    // ...
}
```

```yaml
# config/services.yaml
services:
    offer.order_filter:
        parent: 'api_platform.doctrine.orm.order_filter'
        arguments: [ ~ ] # Pass null to enable the filter for all properties
        tags:  [ 'api_platform.filter' ]
        # The following are mandatory only if a _defaults section is defined with inverted values.
        # You may want to isolate filters in a dedicated file to avoid adding the following lines (by adding them in the defaults section)
        autowire: false
        autoconfigure: false
        public: false

# config/api/Offer.yaml
App\Entity\Offer:
    # ...
    operations:
        ApiPlatform\Metadata\GetCollection:
            filters: ['offer.order_filter']
```

</code-selector>

**Note: Filters on nested properties must still be enabled explicitly, in order to keep things sane.**

Regardless of this option, filters can be applied on a property only if:

* the property exists
* the value is supported (ex: `asc` or `desc` for the order filters).

It means that the filter will be **silently** ignored if the property:

* does not exist
* is not enabled
* has an invalid value

## Elasticsearch Filters

### Ordering Filter (Sorting)

The order filter allows to [sort](https://www.elastic.co/guide/en/elasticsearch/reference/current/search-request-sort.html)
a collection against the given properties.

Syntax: `?order[property]=<asc|desc>`

Enable the filter:

<code-selector>

```php
<?php
// api/src/Model/Tweet.php

namespace App\Model;

use ApiPlatform\Metadata\ApiFilter;
use ApiPlatform\Metadata\ApiResource;
use ApiPlatform\Elasticsearch\Filter\OrderFilter;

#[ApiResource]
#[ApiFilter(OrderFilter::class, properties: ['id', 'date'], arguments: ['orderParameterName' => 'order'])]
class Tweet
{
    // ...
}
```

```yaml
# config/services.yaml
services:
    tweet.order_filter:
        parent: 'api_platform.doctrine.orm.order_filter'
        arguments:
            $properties: { id: ~, date: ~ }
            $orderParameterName: 'order'
        tags:  [ 'api_platform.filter' ]
        # The following are mandatory only if a _defaults section is defined with inverted values.
        # You may want to isolate filters in a dedicated file to avoid adding the following lines (by adding them in the defaults section)
        autowire: false
        autoconfigure: false
        public: false

# config/api/Tweet.yaml
App\Entity\Tweet:
    # ...
    filters: ['tweet.order_filter']
```

</code-selector>

Given that the collection endpoint is `/tweets`, you can filter tweets by ID and date in ascending or descending order:
`/tweets?order[id]=asc&order[date]=desc`.

By default, whenever the query does not specify the direction explicitly (e.g: `/tweets?order[id]&order[date]`), filters
will not be applied unless you configure a default order direction to use:

```php
<?php
// api/src/Model/Tweet.php

namespace App\Model;

use ApiPlatform\Metadata\ApiFilter;
use ApiPlatform\Metadata\ApiResource;
use ApiPlatform\Elasticsearch\Filter\OrderFilter;

#[ApiResource]
#[ApiFilter(OrderFilter::class, properties: ['id' => 'asc', 'date' => 'desc'])]
class Tweet
{
    // ...
}
```

#### Using a Custom Order Query Parameter Name (Elastic)

A conflict will occur if `order` is also the name of a property with the term filter enabled. Luckily, the query
parameter name to use is configurable:

```yaml
# api/config/packages/api_platform.yaml
api_platform:
    collection:
        order_parameter_name: '_order' # the URL query parameter to use is now "_order"
```

### Match Filter

The match filter allows us to find resources that [match](https://www.elastic.co/guide/en/elasticsearch/reference/current/query-dsl-match-query.html)
the specified text on full-text fields.

Syntax: `?property[]=value`

Enable the filter:

```php
<?php
// api/src/Model/Tweet.php

namespace App\Model;

use ApiPlatform\Metadata\ApiFilter;
use ApiPlatform\Metadata\ApiResource;
use ApiPlatform\Elasticsearch\Filter\MatchFilter;

#[ApiResource]
#[ApiFilter(MatchFilter::class, properties: ['message'])]
class Tweet
{
    // ...
}
```

Given that the collection endpoint is `/tweets`, you can filter tweets by message content.

`/tweets?message=Hello%20World` will return all tweets that match the text `Hello World`.

### Term Filter

The term filter allows us to find resources that contain the exact specified
[terms](https://www.elastic.co/guide/en/elasticsearch/reference/current/query-dsl-term-query.html).

Syntax: `?property[]=value`

Enable the filter:

```php
<?php
// api/src/Model/User.php

namespace App\Model;

use ApiPlatform\Metadata\ApiFilter;
use ApiPlatform\Metadata\ApiResource;
use ApiPlatform\Elasticsearch\Filter\TermFilter;

#[ApiResource]
#[ApiFilter(TermFilter::class, properties: ['gender', 'age'])]
class User
{
    // ...
}
```

Given that the collection endpoint is `/users`, you can filter users by gender and age.

`/users?gender=female` will return all users whose gender is `female`.
`/users?age=42` will return all users whose age is `42`.

Filters can be combined together: `/users?gender=female&age=42`.

### Filtering on Nested Properties (Elastic)

Sometimes, you need to be able to perform filtering based on some linked resources (on the other side of a relation).
All built-in filters support nested properties using the (`.`) syntax.

```php
<?php
// api/src/Model/Tweet.php

namespace App\Model;

use ApiPlatform\Metadata\ApiFilter;
use ApiPlatform\Metadata\ApiResource;
use ApiPlatform\Elasticsearch\Filter\OrderFilter;
use ApiPlatform\Elasticsearch\Filter\TermFilter;

#[ApiResource]
#[ApiFilter(OrderFilter::class, properties: ['author.firstName'])]
#[ApiFilter(TermFilter::class, properties: ['author.gender'])]
class Tweet
{
    // ...
}
```

The above allows you to find tweets by their respective author's gender `/tweets?author.gender=male`, or order tweets by the
author's first name `/tweets?order[author.firstName]=desc`.

## Serializer Filters

### Group Filter

The group filter allows you to filter by serialization groups.

Syntax: `?groups[]=<group>`

You can add as many groups as you need.

Enable the filter:

```php
<?php
// api/src/Entity/Book.php
namespace App\Entity;

use ApiPlatform\Metadata\ApiFilter;
use ApiPlatform\Metadata\ApiResource;
use ApiPlatform\Serializer\Filter\GroupFilter;

#[ApiResource]
#[ApiFilter(GroupFilter::class, arguments: ['parameterName' => 'groups', 'overrideDefaultGroups' => false, 'whitelist' => ['allowed_group']])]
class Book
{
    // ...
}
```

Three arguments are available to configure the filter:

* `parameterName` is the query parameter name (default `groups`)
* `overrideDefaultGroups` allows to override the default serialization groups (default `false`)
* `whitelist` groups whitelist to avoid uncontrolled data exposure (default `null` to allow all groups)

Given that the collection endpoint is `/books`, you can filter by serialization groups with the following query: `/books?groups[]=read&groups[]=write`.

### Property filter

**Note:** We strongly recommend using [Vulcain](https://vulcain.rocks) instead of this filter.
Vulcain is faster, allows a better hit rate, and is supported out of the box in the API Platform distribution.

The property filter adds the possibility to select the properties to serialize (sparse fieldsets).

Syntax: `?properties[]=<property>&properties[<relation>][]=<property>`

You can add as many properties as you need.

Enable the filter:

```php
<?php
// api/src/Entity/Book.php
namespace App\Entity;

use ApiPlatform\Metadata\ApiFilter;
use ApiPlatform\Metadata\ApiResource;
use ApiPlatform\Serializer\Filter\PropertyFilter;

#[ApiResource]
#[ApiFilter(PropertyFilter::class, arguments: ['parameterName' => 'properties', 'overrideDefaultProperties' => false, 'whitelist' => ['allowed_property']])]
class Book
{
    // ...
}
```

Three arguments are available to configure the filter:

* `parameterName` is the query parameter name (default `properties`)
* `overrideDefaultProperties` allows to override the default serialization properties (default `false`)
* `whitelist` properties whitelist to avoid uncontrolled data exposure (default `null` to allow all properties)

Given that the collection endpoint is `/books`, you can filter the serialization properties with the following query: `/books?properties[]=title&properties[]=author`.
If you want to include some properties of the nested "author" document, use: `/books?properties[]=title&properties[author][]=name`.

## Creating Custom Filters

Custom filters can be written by implementing the `ApiPlatform\Api\FilterInterface` interface.

API Platform provides a convenient way to create Doctrine ORM and MongoDB ODM filters. If you use [custom state providers](state-providers.md),
you can still create filters by implementing the previously mentioned interface, but - as API Platform isn't aware of your
persistence system's internals - you have to create the filtering logic by yourself.

### Creating Custom Doctrine ORM Filters

Doctrine ORM filters have access to the context created from the HTTP request and to the `QueryBuilder` instance used to
retrieve data from the database. They are only applied to collections. If you want to deal with the DQL query generated
to retrieve items, [extensions](extensions.md) are the way to go.

A Doctrine ORM filter is basically a class implementing the `ApiPlatform\Doctrine\Orm\Filter\FilterInterface`.
API Platform includes a convenient abstract class implementing this interface and providing utility methods: `ApiPlatform\Doctrine\Orm\Filter\AbstractFilter`.

In the following example, we create a class to filter a collection by applying a regular expression to a property.
The `REGEXP` DQL function used in this example can be found in the [`DoctrineExtensions`](https://github.com/beberlei/DoctrineExtensions)
library. This library must be properly installed and registered to use this example (works only with MySQL).

```php
<?php
// api/src/Filter/RegexpFilter.php

namespace App\Filter;

use ApiPlatform\Doctrine\Orm\Filter\AbstractFilter;
use ApiPlatform\Doctrine\Orm\Util\QueryNameGeneratorInterface;
use ApiPlatform\Metadata\Operation;
use Doctrine\ORM\QueryBuilder;
use Symfony\Component\PropertyInfo\Type;

final class RegexpFilter extends AbstractFilter
{
    protected function filterProperty(string $property, $value, QueryBuilder $queryBuilder, QueryNameGeneratorInterface $queryNameGenerator, string $resourceClass, Operation $operation = null, array $context = []): void
    {
        // Otherwise filter is applied to order and page as well
        if (
            !$this->isPropertyEnabled($property, $resourceClass) ||
            !$this->isPropertyMapped($property, $resourceClass)
        ) {
            return;
        }

        $parameterName = $queryNameGenerator->generateParameterName($property); // Generate a unique parameter name to avoid collisions with other filters
        $queryBuilder
            ->andWhere(sprintf('REGEXP(o.%s, :%s) = 1', $property, $parameterName))
            ->setParameter($parameterName, $value);
    }

    // This function is only used to hook in documentation generators (supported by Swagger and Hydra)
    public function getDescription(string $resourceClass): array
    {
        if (!$this->properties) {
            return [];
        }

        $description = [];
        foreach ($this->properties as $property => $strategy) {
            $description["regexp_$property"] = [
                'property' => $property,
                'type' => Type::BUILTIN_TYPE_STRING,
                'required' => false,
                'description' => 'Filter using a regex. This will appear in the OpenApi documentation!',
                'openapi' => [
                    'example' => 'Custom example that will be in the documentation and be the default value of the sandbox',
                    'allowReserved' => false,// if true, query parameters will be not percent-encoded
                    'allowEmptyValue' => true,
                    'explode' => false, // to be true, the type must be Type::BUILTIN_TYPE_ARRAY, ?product=blue,green will be ?product=blue&product=green
                ],
            ];
        }

        return $description;
    }
}
```

Thanks to [Symfony's automatic service loading](https://symfony.com/doc/current/service_container.html#service-container-services-load-example), which is enabled by default in the API Platform distribution, the filter is automatically registered as a service!

Finally, add this filter to resources you want to be filtered by using the `ApiFilter` attribute:

```php
<?php
// api/src/Entity/Offer.php
namespace App\Entity;

use ApiPlatform\Metadata\ApiFilter;
use ApiPlatform\Metadata\ApiResource;
use App\Filter\RegexpFilter;

#[ApiResource]
#[ApiFilter(RegexpFilter::class)]
class Offer
{
    // ...
}
```

You can now use this filter in the URL like `http://example.com/offers?regexp_email=^[FOO]`. This new filter will also
appear in OpenAPI and Hydra documentations.

In the previous example, the filter can be applied to any property. You can also apply this filter on a specific property:

```php
<?php
// api/src/Entity/Offer.php
namespace App\Entity;

use ApiPlatform\Metadata\ApiFilter;
use ApiPlatform\Metadata\ApiResource;
use App\Filter\RegexpFilter;

#[ApiResource]
class Offer
{
    // ...

    #[ApiFilter(RegexpFilter::class)]
    public string $name;
}
```

When creating a custom filter you can specify multiple properties of a resource using the usual filter syntax:
```php
<?php
// api/src/Entity/Offer.php

namespace App\Entity;

use ApiPlatform\Core\Annotation\ApiFilter;
use ApiPlatform\Core\Annotation\ApiResource;
use App\Filter\CustomAndFilter;

#[ApiResource]
#[ApiFilter(CustomAndFilter::class, properties={"name", "cost"})]
class Offer
{
    // ...
    public string $name;
    public int $cost;
}
```
These properties can then be accessed in the custom filter like this:
```php
// api/src/Filter/CustomAndFilter.php

protected function filterProperty(string $property, $value, QueryBuilder $queryBuilder, QueryNameGeneratorInterface $queryNameGenerator, string $resourceClass, Operation $operation = null, array $context = []): void {  
  $rootAlias = $queryBuilder->getRootAliases()[0];  
  foreach(array_keys($this->getProperties()) as $prop) { // we use array_keys() because getProperties() returns a map of property => strategy
      if (!$this->isPropertyEnabled($prop, $resourceClass) || !$this->isPropertyMapped($prop, $resourceClass)) {  
          return;  
      }  
      $parameterName = $queryNameGenerator->generateParameterName($prop);  
      $queryBuilder  
          ->andWhere(sprintf('%s.%s LIKE :%s', $rootAlias, $prop, $parameterName))  
          ->setParameter($parameterName, "%" . $value . "%");  
  }  
}
```

#### Manual Service and Attribute Registration

If you don't use Symfony's automatic service loading, you have to register the filter as a service by yourself.
Use the following service definition (remember, by default, this isn't needed!):

```yaml
# api/config/services.yaml
services:
    # ...
    # This whole definition can be omitted if automatic service loading is enabled
    'App\Filter\RegexpFilter':
        # The "arguments" key can be omitted if the autowiring is enabled
        arguments: [ '@doctrine', ~, '@?logger' ]
        # The "tags" key can be omitted if the autoconfiguration is enabled
        tags: [ 'api_platform.filter' ]
```

In the previous example, the filter can be applied to any property. However, thanks to the `AbstractFilter` class,
it can also be enabled for some properties:

```yaml
# api/config/services.yaml
services:
    'App\Filter\RegexpFilter':
        arguments: [ '@doctrine', ~, '@?logger', { email: ~, anOtherProperty: ~ } ]
        tags: [ 'api_platform.filter' ]
```

Finally, if you don't want to use the `#[ApiFilter]` attribute, you can register the filter on an API resource class using the `filters` attribute:

```php
<?php
// api/src/Entity/Offer.php
namespace App\Entity;

use ApiPlatform\Metadata\ApiResource;
use App\Filter\RegexpFilter;

#[ApiResource(
    filters: [RegexpFilter::class]
)]
class Offer
{
    // ...
}
```

### Creating Custom Doctrine MongoDB ODM Filters

Doctrine MongoDB ODM filters have access to the context created from the HTTP request and to the [aggregation builder](https://www.doctrine-project.org/projects/doctrine-mongodb-odm/en/latest/reference/aggregation-builder.html)
instance used to retrieve data from the database and to execute [complex operations on data](https://docs.mongodb.com/manual/aggregation/).
They are only applied to collections. If you want to deal with the aggregation pipeline generated to retrieve items, [extensions](extensions.md) are the way to go.

A Doctrine MongoDB ODM filter is basically a class implementing the `ApiPlatform\Doctrine\Odm\Filter\FilterInterface`.
API Platform includes a convenient abstract class implementing this interface and providing utility methods: `ApiPlatform\Doctrine\Odm\Filter\AbstractFilter`.

### Creating Custom Elasticsearch Filters

Elasticsearch filters have access to the context created from the HTTP request and to the Elasticsearch query clause.
They are only applied to collections. If you want to deal with the query DSL through the search request body, extensions
are the way to go.

Existing Elasticsearch filters are applied through a [constant score query](https://www.elastic.co/guide/en/elasticsearch/reference/current/query-dsl-constant-score-query.html).
A constant score query filter is basically a class implementing the `ApiPlatform\Elasticsearch\Filter\ConstantScoreFilterInterface`
and the `ApiPlatform\Elasticsearch\Filter\FilterInterface`. API Platform includes a convenient
abstract class implementing this last interface and providing utility methods: `ApiPlatform\Elasticsearch\Filter\AbstractFilter`.

Suppose you want to use the [match filter](#match-filter) on a property named `$fullName` and you want to add the [and operator](https://www.elastic.co/guide/en/elasticsearch/reference/current/query-dsl-match-query.html#query-dsl-match-query-boolean) to your query:

```php
<?php
// api/src/ElasticSearch/AndOperatorFilterExtension.php

namespace App\ElasticSearch;

use ApiPlatform\Elasticsearch\Extension\RequestBodySearchCollectionExtensionInterface;
use ApiPlatform\Metadata\Operation;

class AndOperatorFilterExtension implements RequestBodySearchCollectionExtensionInterface
{
    public function applyToCollection(array $requestBody, string $resourceClass, ?Operation $operation = null, array $context = []): array;
    {
        $requestBody['query'] = $requestBody['query'] ?? [];
        $andQuery = [
            'query' => $context['filters']['fullName'],
            'operator' => 'and',
        ];
        
        $requestBody['query']['constant_score']['filter']['bool']['must'][0]['match']['full_name'] = $andQuery;
        
        return $requestBody;
    }
}
```

### Using Doctrine ORM Filters

Doctrine ORM features [a filter system](https://www.doctrine-project.org/projects/doctrine-orm/en/latest/reference/filters.html) that allows the developer to add SQL to the conditional clauses of queries, regardless of the place where the SQL is generated (e.g. from a DQL query, or by loading associated entities).
These are applied to collections and items and therefore are incredibly useful.

The following information, specific to Doctrine filters in Symfony, is based upon [a great article posted on Michaël Perrin's blog](https://www.michaelperrin.fr/blog/2014/12/doctrine-filters).

Suppose we have a `User` entity and an `Order` entity related to the `User` one. A user should only see his orders and no one else's.

```php
<?php
// api/src/Entity/User.php
namespace App\Entity;

use ApiPlatform\Metadata\ApiResource;

#[ApiResource]
class User
{
    // ...
}
```

```php
<?php
// api/src/Entity/Order.php
namespace App\Entity;

use ApiPlatform\Metadata\ApiResource;
use Doctrine\ORM\Mapping as ORM;

#[ApiResource]
class Order
{
    // ...

    #[ORM\ManyToOne(User::class)]
    #[ORM\JoinColumn(name: 'user_id', referencedColumnName: 'id')]
    public User $user;
    
    // ...
}
```

The whole idea is that any query on the order table should add a `WHERE user_id = :user_id` condition.

Start by creating a custom attribute to mark restricted entities:

```php
<?php
// api/src/Attribute/UserAware.php

namespace App\Attribute;

use Attribute;

#[Attribute(Attribute::TARGET_CLASS)]
final class UserAware
{
    public $userFieldName;
}
```

Then, let's mark the `Order` entity as a "user aware" entity.

```php
<?php
// api/src/Entity/Order.php
namespace App\Entity;

use App\Attribute\UserAware;

#[UserAware(userFieldName: "user_id")]
class Order {
    // ...
}
```

Now, create a Doctrine filter class:

```php
<?php
// api/src/Filter/UserFilter.php

namespace App\Filter;

use App\Attribute\UserAware;
use Doctrine\ORM\Mapping\ClassMetadata;
use Doctrine\ORM\Query\Filter\SQLFilter;

final class UserFilter extends SQLFilter
{
    public function addFilterConstraint(ClassMetadata $targetEntity, $targetTableAlias): string
    {
        // The Doctrine filter is called for any query on any entity
        // Check if the current entity is "user aware" (marked with an attribute)
        $userAware = $targetEntity->getReflectionClass()->getAttributes(UserAware::class)[0] ?? null;

        $fieldName = $userAware?->getArguments()['userFieldName'] ?? null;
        if ($fieldName === '' || is_null($fieldName)) {
            return '';
        }

        try {
            // Don't worry, getParameter automatically escapes parameters
            $userId = $this->getParameter('id');
        } catch (\InvalidArgumentException $e) {
            // No user ID has been defined
            return '';
        }

        if (empty($fieldName) || empty($userId)) {
            return '';
        }

        return sprintf('%s.%s = %s', $targetTableAlias, $fieldName, $userId);
    }
}
```

Now, we must configure the Doctrine filter.

```yaml
# api/config/packages/api_platform.yaml
doctrine:
    orm:
        filters:
            user_filter:
                class: App\Filter\UserFilter
                enabled: true
```

Done: Doctrine will automatically filter all `UserAware`entities!

## ApiFilter Attribute

The attribute can be used on a `property` or on a `class`.

If the attribute is given over a property, the filter will be configured on the property. For example, let's add a search filter on `name` and on the `prop` property of the `colors` relation:

```php
<?php
// api/src/Entity/DummyCar.php
namespace App\Entity;

use ApiPlatform\Metadata\ApiFilter;
use ApiPlatform\Metadata\ApiResource;
use ApiPlatform\Doctrine\Orm\Filter\SearchFilter;
use Doctrine\Common\Collections\ArrayCollection;
use Doctrine\Common\Collections\Collection;
use Doctrine\ORM\Mapping as ORM;
use App\Entity\DummyCarColor;

#[ApiResource]
class DummyCar
{
    #[ORM\Id, ORM\Column, ORM\GeneratedValue]
    private ?int $id = null;

    #[ORM\Column]
    #[ApiFilter(SearchFilter::class, strategy: 'partial')]
    public ?string $name = null;

    #[ORM\OneToMany(mappedBy: "car", targetEntity: DummyCarColor::class)]
    #[ApiFilter(SearchFilter::class, properties: ['colors.prop' => 'ipartial'])]
    public Collection $colors;

    public function __construct()
    {
        $this->colors = new ArrayCollection();
    }

    // ...
}
```

On the first property, `name`, it's straightforward. The first attribute argument is the filter class, the second specifies options, here, the strategy:

```php
#[ApiFilter(SearchFilter::class, strategy: 'partial')]
```

In the second attribute, we specify `properties` to which the filter should apply. It's necessary here because we don't want to filter `colors` but the `prop` property of the `colors` association.
Note that for each given property we specify the strategy:

```php
#[ApiFilter(SearchFilter::class, properties: ['colors.prop' => 'ipartial'])]
```

The `ApiFilter` attribute can be set on the class as well. If you don't specify any properties, it'll act on every property of the class.

For example, let's define three data filters (`DateFilter`, `SearchFilter` and `BooleanFilter`) and two serialization filters (`PropertyFilter` and `GroupFilter`) on our `DummyCar` class:

```php
<?php
// api/src/Entity/DummyCar.php
namespace App\Entity;

use ApiPlatform\Metadata\ApiFilter;
use ApiPlatform\Metadata\ApiResource;
use ApiPlatform\Doctrine\Orm\Filter\BooleanFilter;
use ApiPlatform\Doctrine\Orm\Filter\DateFilter;
use ApiPlatform\Doctrine\Orm\Filter\SearchFilter;
use ApiPlatform\Serializer\Filter\GroupFilter;
use ApiPlatform\Serializer\Filter\PropertyFilter;
use Doctrine\ORM\Mapping as ORM;

#[ApiResource]
#[ApiFilter(BooleanFilter::class)]
#[ApiFilter(DateFilter::class, strategy: DateFilter::EXCLUDE_NULL)]
#[ApiFilter(SearchFilter::class, properties: ['colors.prop' => 'ipartial', 'name' => 'partial'])]
#[ApiFilter(PropertyFilter::class, arguments: ['parameterName' => 'foobar'])]
#[ApiFilter(GroupFilter::class, arguments: ['parameterName' => 'foobargroups'])]
class DummyCar
{
    // ...
}

```

The `BooleanFilter` is applied to every `Boolean` property of the class. Indeed, in each core filter, we check the Doctrine type. It's written only by using the filter class:

```php
#[ApiFilter(BooleanFilter::class)]
```

The `DateFilter` given here will be applied to every `Date` property of the `DummyCar` class with the `DateFilter::EXCLUDE_NULL` strategy:

```php
#[ApiFilter(DateFilter::class, strategy: DateFilter::EXCLUDE_NULL)]
```

The `SearchFilter` here adds properties. The result is the exact same as the example with attributes on properties:

```php
#[ApiFilter(SearchFilter::class, properties: ['colors.prop' => 'ipartial', 'name' => 'partial'])]
```

Note that you can specify the `properties` argument on every filter.

The next filters are not related to how the data is fetched but rather to how the serialization is done on those. We can give an `arguments` option ([see here for the available arguments](#serializer-filters)):

```php
#[ApiFilter(PropertyFilter::class, arguments: ['parameterName' => 'foobar'])]
#[ApiFilter(GroupFilter::class, arguments: ['parameterName' => 'foobargroups'])]
```<|MERGE_RESOLUTION|>--- conflicted
+++ resolved
@@ -25,7 +25,6 @@
 
 For example, having a filter service declaration in `services.yaml`:
 
-<<<<<<< HEAD
 ```yaml
 # api/config/services.yaml
 services:
@@ -54,57 +53,12 @@
 
 We're linking the filter `offer.date_filter` with the resource like this:
 
-[codeSelector]
-
-```php
-<?php
-// api/src/Entity/Offer.php
-namespace App\Entity;
-=======
-    ```yaml
-    # api/config/services.yaml
-    services:
-        # ...
-        offer.date_filter:
-            parent: 'api_platform.doctrine.orm.date_filter'
-            arguments: [ { dateProperty: ~ } ]
-            tags:  [ 'api_platform.filter' ]
-            # The following are mandatory only if a _defaults section is defined with inverted values.
-            # You may want to isolate filters in a dedicated file to avoid adding the following lines.
-            autowire: false
-            autoconfigure: false
-            public: false
-    ```
-
-    Alternatively, you can choose to use a dedicated file to gather filters together:
-
-    ```yaml
-    # api/config/filters.yaml
-    services:
-        offer.date_filter:
-            parent: 'api_platform.doctrine.orm.date_filter'
-            arguments: [ { dateProperty: ~ } ]
-            tags:  [ 'api_platform.filter' ]
-    ```
-
-   We're linking the filter `offer.date_filter` with the resource like this:
-
-   <code-selector>
-
-    ```php
-    <?php
-    // api/src/Entity/Offer.php
-    namespace App\Entity;
-
-    use ApiPlatform\Metadata\ApiResource;
-
-    #[ApiResource(filters: ['offer.date_filter'])]
-    class Offer
-    {
-        // ...
-    }
-    ```
->>>>>>> a7468202
+<code-selector>
+
+```php
+<?php
+// api/src/Entity/Offer.php
+namespace App\Entity;
 
 use ApiPlatform\Metadata\ApiResource;
 
@@ -123,7 +77,6 @@
             ApiPlatform\Metadata\GetCollection:
                 filters: ['offer.date_filter']
         # ...
-<<<<<<< HEAD
 ```
 
 ```xml
@@ -147,33 +100,7 @@
 </resources>
 ```
 
-[/codeSelector]
-=======
-    ```
-
-    ```xml
-    <?xml version="1.0" encoding="UTF-8" ?>
-    <!-- api/config/api_platform/resources.xml -->
-
-    <resources xmlns="https://api-platform.com/schema/metadata/resources-3.0"
-            xmlns:xsi="http://www.w3.org/2001/XMLSchema-instance"
-            xsi:schemaLocation="https://api-platform.com/schema/metadata/resources-3.0
-            https://api-platform.com/schema/metadata/resources-3.0.xsd">
-        <resource class="App\Entity\Offer">
-            <operations>
-                <operation class="ApiPlatform\Metadata\GetCollection">
-                    <filters>
-                        <filter>offer.date_filter</filter>
-                    </filters>
-                </operation>
-                <!-- ... -->
-            </operations>
-        </resource>
-    </resources>
-    ```
-
-   </code-selector>
->>>>>>> a7468202
+</code-selector>
 
 2. By using the `#[ApiFilter]` attribute.
 
