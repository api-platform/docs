# Filters

API Platform Core provides a generic system to apply filters on collections. Useful filters for the Doctrine ORM are provided
with the library. You can also create custom filters that would fit your specific needs.
You can also add filtering support to your custom [data providers](data-providers.md) by implementing interfaces provided
by the library.

By default, all filters are disabled. They must be enabled explicitly.

When a filter is enabled, it is automatically documented as a `hydra:search` property in the collection response. It also
automatically appears in the [NelmioApiDoc documentation](nelmio-api-doc.md) if it is available.

## Doctrine ORM Filters

### Search Filter

If Doctrine ORM support is enabled, adding filters is as easy as registering a filter service in the `app/config/api_filters.yml`
file and adding an attribute to your resource configuration.

The search filter supports `exact`, `partial`, `start`, `end`, and `word_start` matching strategies:

* `partial` strategy uses `LIKE %text%` to search for fields that containing the text.
* `start` strategy uses `LIKE text%` to search for fields that starts with text.
* `end` strategy uses `LIKE %text` to search for fields that ends with text.
* `word_start` strategy uses `LIKE text% OR LIKE % text%` to search for fields that contains the word starting with `text`.

Prepend the letter `i` to the filter if you want it to be case insensitive. For example `ipartial` or `iexact`. Note that
this will use the `LOWER` function and **will** impact performance [if there is no proper index](performance.md#search-filter).

Case insensitivity may already be enforced at the database level depending on the [collation](https://en.wikipedia.org/wiki/Collation)
used. If you are using MySQL, note that the commonly used `utf8_unicode_ci` collation (and its sibling `utf8mb4_unicode_ci`)
are already case insensitive, as indicated by the `_ci` part in their names.

In the following example, we will see how to allow the filtering of a list of e-commerce offers:

```yaml
# app/config/api_filters.yml
services:
    offer.search_filter:
        parent: 'api_platform.doctrine.orm.search_filter'
        arguments: [ { id: 'exact', price: 'exact', name: 'partial' } ]
        tags: [ 'api_platform.filter' ]
```

```php
<?php
// src/AppBundle/Entity/Offer.php

namespace AppBundle\Entity;

use ApiPlatform\Core\Annotation\ApiResource;

/**
 * @ApiResource(attributes={"filters"={"offer.search_filter"}})
 */
class Offer
{
    // ...
}
```

`http://localhost:8000/api/offers?price=10` will return all offers with a price being exactly `10`.
`http://localhost:8000/api/offers?name=shirt` will return all offers with a description containing the word "shirt".

Filters can be combined together: `http://localhost:8000/api/offers?price=10&name=shirt`

It is possible to filter on relations too:

```yaml
# app/config/api_filters.yml
services:
    offer.search_filter:
        parent:  'api_platform.doctrine.orm.search_filter'
        arguments: [ { product: 'exact' } ]
        tags: [ 'api_platform.filter' ]
```

With this service definition, it is possible to find all offers belonging to the product identified by a given IRI.
Try the following: `http://localhost:8000/api/offers?product=/api/products/12`
Using a numeric ID is also supported: `http://localhost:8000/api/offers?product=12`

Previous URLs will return all offers for the product having the following IRI as JSON-LD identifier (`@id`): `http://localhost:8000/api/products/12`.

### Date Filter

The date filter allows for filtering a collection by date intervals.

Syntax: `?property[<after|before|strictly_after|strictly_before>]=value`

The value can take any date format supported by the [`\DateTime` constructor](http://php.net/manual/en/datetime.construct.php).

The `after` and `before` filters will filter including the value whereas `strictly_after` and `strictly_before` will filter excluding the value.

As others filters, the date filter must be explicitly enabled:

```yaml
# app/config/api_filters.yml
services:
    # Enable date filter for for the property "dateProperty" of the resource "offer"
    offer.date_filter:
        parent: 'api_platform.doctrine.orm.date_filter'
        arguments: [ { dateProperty: ~ } ]
        tags:  [ 'api_platform.filter' ]
```

```php
<?php
// src/AppBundle/Entity/Offer.php

namespace AppBundle\Entity;

use ApiPlatform\Core\Annotation\ApiResource;

/**
 * @ApiResource(attributes={"filters"={"offer.date_filter"}})
 */
class Offer
{
    // ...
}
```

#### Managing `null` Values

The date filter is able to deal with date properties having `null` values.
Four behaviors are available at the property level of the filter:

Description                          | Strategy to set
-------------------------------------|------------------------------------------------------------------------------------
Use the default behavior of the DBMS | `null`
Exclude items                        | `ApiPlatform\Core\Bridge\Doctrine\Orm\Filter\DateFilter::EXCLUDE_NULL` (`exclude_null`)
Consider items as oldest             | `ApiPlatform\Core\Bridge\Doctrine\Orm\Filter\DateFilter::INCLUDE_NULL_BEFORE` (`include_null_before`)
Consider items as youngest           | `ApiPlatform\Core\Bridge\Doctrine\Orm\Filter\DateFilter::INCLUDE_NULL_AFTER` (`include_null_after`)

For instance, exclude entries with a property value of `null`, with the following service definition:

```yaml
# app/config/api_filters.yml
services:
    offer.date_filter:
        parent: 'api_platform.doctrine.orm.date_filter'
        arguments: [ { dateProperty: 'exclude_null' } ]
        tags: [ 'api_platform.filter' ]
```

If you use a service definition format other than YAML, you can use the `ApiPlatform\Core\Bridge\Doctrine\Orm\Filter\DateFilter::EXCLUDE_NULL`
constant directly.

### Boolean Filter

The boolean filter allows you to search on boolean fields and values.

Syntax: `?property=[true|false|1|0]`

You can either use TRUE or true, the parameters are case insensitive.

Enable the filter:

```yaml
# app/config/api_filters.yml
services:
    offer.boolean_filter:
        parent: 'api_platform.doctrine.orm.boolean_filter'
        arguments: [ { isAvailableGenericallyInMyCountry: ~ } ]
        tags: [ 'api_platform.filter' ]
```

```php
<?php
// src/AppBundle/Entity/Offer.php

namespace AppBundle\Entity;

use ApiPlatform\Core\Annotation\ApiResource;

/**
 * @ApiResource(attributes={"filters"={"offer.boolean_filter"}})
 */
class Offer
{
    // ...
}
```

Given that the collection endpoint is `/offers`, you can filter offers by boolean  with the following query: `/offers?isAvailableGenericallyInMyCountry=true`.

It will return all offers where `isAvailableGenericallyInMyCountry` equals `true`.

### Numeric Filter

The numeric filter allows you to search on numeric fields and values.

Syntax: `?property=int|bigint|decimal...`

Enable the filter:

```yaml
# app/config/api_filters.yml
services:
    offer.numeric_filter:
        parent: 'api_platform.doctrine.orm.numeric_filter'
        arguments: [ { sold: ~ } ]
        tags: [ 'api_platform.filter' ]
```

```php
<?php
// src/AppBundle/Entity/Offer.php

namespace AppBundle\Entity;

use ApiPlatform\Core\Annotation\ApiResource;

/**
 * @ApiResource(attributes={"filters"={"offer.numeric_filter"}})
 */
class Offer
{
    // ...
}
```

Given that the collection endpoint is `/offers`, you can filter offers by boolean  with the following query: `/offers?sold=1`.

It will return all offers with `sold` equals `1`.

### Range Filter

The range filter allows you to filter by a value Lower than, Greater than, Lower than or equal, Greater than or equal and between two values.

Syntax: `?property[lt]|[gt]|[lte]|[gte]|[between]=value`

Enable the filter:

```yaml
# app/config/api_filters.yml
services:
    offer.range_filter:
        parent: 'api_platform.doctrine.orm.range_filter'
        arguments: [ { price: ~ } ]
        tags:  [ 'api_platform.filter' ]
```

```php
<?php
// src/AppBundle/Entity/Offer.php

namespace AppBundle\Entity;

use ApiPlatform\Core\Annotation\ApiResource;

/**
 * @ApiResource(attributes={"filters"={"offer.range_filter"}})
 */
class Offer
{
    // ...
}
```

Given that the collection endpoint is `/offers`, you can filters the price with the following query: `/offers?price[between]=12.99..15.99`.

It will return all offers with `price` between 12.99 and 15.99.

You can filter offers by joining two values, for example: `/offers?price[gt]=12.99&price[lt]=19.99`.

### Order Filter

The order filter allows to order a collection against the given properties.

Syntax: `?order[property]=<asc|desc>`

Enable the filter:

```yaml
# app/config/api_filters.yml
services:
    offer.order_filter:
        parent: 'api_platform.doctrine.orm.order_filter'
        arguments: [ { id: ~, name: ~ } ]
        tags: [ 'api_platform.filter' ]
```

```php
<?php
// src/AppBundle/Entity/Offer.php

namespace AppBundle\Entity;

use ApiPlatform\Core\Annotation\ApiResource;

/**
 * @ApiResource(attributes={"filters"={"offer.order_filter"}})
 */
class Offer
{
    // ...
}
```

Given that the collection endpoint is `/offers`, you can filter offers by name in ascending order and then by ID in descending
order with the following query: `/offers?order[name]=desc&order[id]=asc`.

By default, whenever the query does not specify the direction explicitly (e.g: `/offers?order[name]&order[id]`), filters
will not be applied unless you configure a default order direction to use:

```yaml
# app/config/api_filters.yml
services:
    offer.order_filter:
        parent:  'api_platform.doctrine.orm.order_filter'
        arguments: [ { id: { default_direction: 'ASC' }, name: { default_direction: 'DESC' } } ]
        tags: [ 'api_platform.filter' ]
```

#### Comparing with Null Values

When the property used for ordering can contain `null` values, you may want to specify how `null` values are treated in
the comparison:

Description                          | Strategy to set
-------------------------------------|---------------------------------------------------------------------------------------------
Use the default behavior of the DBMS | `null`
Consider items as smallest           | `ApiPlatform\Core\Bridge\Doctrine\Orm\Filter\OrderFilter::NULLS_SMALLEST` (`nulls_smallest`)
Consider items as largest            | `ApiPlatform\Core\Bridge\Doctrine\Orm\Filter\OrderFilter::NULLS_LARGEST` (`nulls_largest`)

For instance, treat entries with a property value of `null` as the smallest, with the following service definition:

```yaml
# app/config/api_filters.yml
services:
    offer.order_filter:
        parent: 'api_platform.doctrine.orm.date_filter'
        arguments: [ { validFrom: { nulls_comparison: 'nulls_smallest' } } ]
        tags: [ 'api_platform.filter' ]
```

If you use a service definition format other than YAML, you can use the `ApiPlatform\Core\Bridge\Doctrine\Orm\Filter\OrderFilter::NULLS_SMALLEST`
constant directly.

#### Using a Custom Order Query Parameter Name

A conflict will occur if `order` is also the name of a property with the search filter enabled.
Luckily, the query parameter name to use is configurable:

```yaml
# app/config/config.yml
api_platform:
    collection:
        order_parameter_name: '_order' # the URL query parameter to use is now "_order"
```

### Filtering on Nested Properties

Sometimes, you need to be able to perform filtering based on some linked resources (on the other side of a relation). All
built-in filters support nested properties using the dot (`.`) syntax, e.g.:

```yaml
# app/config/api_filters.yml
services:
    offer.search_filter:
        parent: 'api_platform.doctrine.orm.search_filter'
        arguments: [ { product.color: 'exact' } ]
        tags: [ 'api_platform.filter' ]

    offer.order_filter:
        parent: 'api_platform.doctrine.orm.order_filter'
        arguments: [ { product.releaseDate: ~ } ]
        tags: [ 'api_platform.filter' ]
```

The above allows you to find offers by their respective product's color: `http://localhost:8000/api/offers?product.color=red`,
or order offers by the product's release date: `http://localhost:8000/api/offers?order[product.releaseDate]=desc`

### Enabling a Filter for All Properties of a Resource

As we have seen in previous examples, properties where filters can be applied must be explicitly declared. If you don't
care about security and performance (e.g. an API with restricted access), it is also possible to enable built-in filters
for all properties:

```yaml
# app/config/api_filters.yml
services:
    # Filter enabled for all properties
    offer.order_filter:
        parent: 'api_platform.doctrine.orm.order_filter'
        tags: [ 'api_platform.filter' ]
```

**Note: Filters on nested properties must still be enabled explicitly, in order to keep things sane**

Regardless of this option, filters can by applied on a property only if:

* the property exists
* the value is supported (ex: `asc` or `desc` for the order filters).

It means that the filter will be **silently** ignored if the property:

* does not exist
* is not enabled
* has an invalid value

## Serializer Filters

### Group Filter

The group filter allows you to filter by serialization groups.

Syntax: `?groups[]=<group>`

You can add as many groups as you need.

Enable the filter:

```yaml
# app/config/api_filters.yml
services:
    book.group_filter:
        parent: 'api_platform.serializer.group_filter'
        arguments:                # Default arguments values
            - 'groups'            # The query parameter name
            - false               # Allow to override the default serialization groups
            - ['allowed_groups']  # Whitelist of groups (null by default will allow all groups)
        tags: [ 'api_platform.filter' ]
```

```php
<?php
// src/AppBundle/Entity/Book.php

namespace AppBundle\Entity;

use ApiPlatform\Core\Annotation\ApiResource;

/**
 * @ApiResource(attributes={"filters"={"book.group_filter"}})
 */
class Book
{
    // ...
}
```

Given that the collection endpoint is `/books`, you can filter by serialization groups with the following query: `/books?groups[]=read&groups[]=write`.

By default the query parameter name is `groups` but you can easily customize it to another by changing the first argument.
For example, with `serialization_groups` as name:

```yaml
# app/config/api_filters.yml
services:
    book.group_filter:
        parent:  'api_platform.serializer.group_filter'
        arguments: [ 'serialization_groups' ]
        tags: [ 'api_platform.filter' ]
```

You can also override the default serialization groups when you use the filter by changing the second argument to
`true`:

```yaml
# app/config/api_filters.yml
services:
    book.group_filter:
        parent: 'api_platform.serializer.group_filter'
        arguments: [ 'groups', true ]
        tags: [ 'api_platform.filter' ]
```

To avoid uncontrolled data exposure, you can also specify a whitelist of serialization groups as a third argument:

```yaml
# app/config/api_filters.yml
services:
    book.group_filter:
        parent: 'api_platform.serializer.group_filter'
        arguments: [ 'groups', false, ['allowed_group', 'safe_group'] ]
        tags: [ 'api_platform.filter' ]
```

### Property filter

The property filter add the possibility to filter serialization properties.

Syntax: `?properties[]=<property>`

You can add as many properties as you need.

Enable the filter:

```yaml
# app/config/api_filters.yml
services:
    book.property_filter:
        parent: 'api_platform.serializer.property_filter'
        arguments:                  # Default arguments values
            - 'properties'          # The query parameter name
            - false                 # Allow to override the default serialization properties
            - ['allowed_property']  # Whitelist of properties (null by default will allow all properties)
        tags: [ 'api_platform.filter' ]
```

```php
<?php
// src/AppBundle/Entity/Book.php

namespace AppBundle\Entity;

use ApiPlatform\Core\Annotation\ApiResource;

/**
 * @ApiResource(attributes={"filters"={"book.property_filter"}})
 */
class Book
{
    // ...
}
```

Given that the collection endpoint is `/books`, you can filter the serialization properties with the following query: `/books?properties[]=title&properties[]=author`.

By default the query parameter name is `properties` but you can easily customize it to another by changing the first argument.
For example, with `serialization_properties` as name:

```yaml
# app/config/api_filters.yml
services:
    book.property_filter:
        parent: 'api_platform.serializer.property_filter'
        arguments: [ 'serialization_properties' ]
        tags: [ 'api_platform.filter' ]
```

You can also override the default serialization properties when you use the filter by changing the second argument to
`true`:

```yaml
# app/config/api_filters.yml
services:
    book.property_filter:
        parent: 'api_platform.serializer.property_filter'
        arguments: [ 'properties', true ]
        tags: [ 'api_platform.filter' ]
```

To avoid uncontrolled data exposure, you can also specify a whitelist of properties as a third argument:

```yaml
# app/config/api_filters.yml
services:
    book.property_filter:
        parent: 'api_platform.serializer.property_filter'
        arguments: [ 'groups', false, ['allowed_property', {'nested': ['safe_property']}] ]
        tags: [ 'api_platform.filter' ]
```

## Creating Custom Filters

Custom filters can be written by implementing the `ApiPlatform\Core\Api\FilterInterface`
interface.

API Platform provides a convenient way to create Doctrine ORM filters. If you use [custom data providers](data-providers.md),
you can still create filters by implementing the previously mentioned interface, but - as API Platform isn't aware of your
persistence system's internals - you have to create the filtering logic by yourself.

### Creating Custom Doctrine ORM Filters

Doctrine filters have access to the HTTP request (Symfony's `Request` object) and to the `QueryBuilder` instance used to
retrieve data from the database. They are only applied to collections. If you want to deal with the DQL query generated
to retrieve items, or don't need to access the HTTP request, [extensions](extensions.md) are the way to go.

A Doctrine ORM filter is basically a class implementing the `ApiPlatform\Core\Bridge\Doctrine\Orm\Filter\FilterInterface`.
API Platform includes a convenient abstract class implementing this interface and providing utility methods: `ApiPlatform\Core\Bridge\Doctrine\Orm\Filter\AbstractFilter`

In the following example, we create a class to filter a collection by applying a regexp to a property. The `REGEXP` DQL
function used in this example can be found in the [`DoctrineExtensions`](https://github.com/beberlei/DoctrineExtensions)
library. This library must be properly installed and registered to use this example (works only with MySQL).

```php
<?php
// src/AppBundle/Filter/RegexpFilter.php

namespace AppBundle\Filter;

use ApiPlatform\Core\Bridge\Doctrine\Orm\Filter\AbstractFilter;
use ApiPlatform\Core\Bridge\Doctrine\Orm\Util\QueryNameGeneratorInterface;
use Doctrine\ORM\QueryBuilder;

final class RegexpFilter extends AbstractFilter
{
    protected function filterProperty(string $property, $value, QueryBuilder $queryBuilder, QueryNameGeneratorInterface $queryNameGenerator, string $resourceClass, string $operationName = null)
    {
        $parameterName = $queryNameGenerator->generateParameterName($property); // Generate a unique parameter name to avoid collisions with other filters
        $queryBuilder
            ->andWhere(sprintf('REGEXP(o.%s, :%s) = 1', $property, $parameterName))
            ->setParameter($parameterName, $value);
    }

    // This function is only used to hook in documentation generators (supported by Swagger and Hydra)
    public function getDescription(string $resourceClass): array
    {
        $description = [];
<<<<<<< HEAD
        if (!empty($this->properties)) {
            foreach ($this->properties as $property => $strategy) {
                $description['regexp_'.$property] = [
                    'property' => $property,
                    'type' => 'string',
                    'required' => false,
                    'swagger' => ['description' => 'Filter using a regex. This will appear in the Swagger documentation!'],
                ];
            }
=======
        foreach ($this->properties as $property => $strategy) {
            $description['regexp_'.$property] = [
                'property' => $property,
                'type' => 'string',
                'required' => false,
                'swagger' => [
                    'description' => 'Filter using a regex. This will appear in the Swagger documentation!',
                    'name' => 'Custom name to use in the Swagger documentation',
                    'type' => 'Will appear below the name in the Swagger documentation',
                ],
            ];
>>>>>>> e8fb5e30
        }

        return $description;
    }
}
```

Then, register this filter as a service:

```yaml
# app/config/api_filters.yml
services:
    'AppBundle\Filter\RegexpFilter':
        tags: [ 'api_platform.filter' ]
```

In the previous example, the filter can be applied on any property. However, thanks to the `AbstractFilter` class,
it can also be enabled for some properties:

```yaml
# app/config/api_filters.yml
services:
    'AppBundle\Filter\RegexpFilter':
        arguments: [ '@doctrine', '@request_stack', '@?logger', { email: ~, anOtherProperty: ~ } ]
        tags: [ 'api_platform.filter' ]
```

Finally, add this filter to resources you want to be filtered:

```php
<?php
// src/AppBundle/Entity/Offer.php

namespace AppBundle\Entity;

use ApiPlatform\Core\Annotation\ApiResource;
use AppBundle\Filter\RegexpFilter;

/**
 * @ApiResource(attributes={"filters"={RegexpFilter::class}})
 */
class Offer
{
    // ...
}
```

You can now enable this filter using URLs like `http://example.com/offers?regexp_email=^[FOO]`. This new filter will also
appear in Swagger and Hydra documentations.

### Using Doctrine Filters

Doctrine features [a filter system](http://docs.doctrine-project.org/projects/doctrine-orm/en/latest/reference/filters.html) that allows the developer to add SQL to the conditional clauses of queries, regardless the place where the SQL is generated (e.g. from a DQL query, or by loading associated entities).
These are applied on collections and items, so are incredibly useful.

The following information, specific to Doctrine filters in Symfony, is based upon [a great article posted on Michaël Perrin's blog](http://blog.michaelperrin.fr/2014/12/05/doctrine-filters/).

Suppose we have a `User` entity and an `Order` entity related to the `User` one. A user should only see his orders and no others's ones.

```php
<?php

// src/AppBundle/Entity/User.php

namespace AppBundle\Entity;

use ApiPlatform\Core\Annotation\ApiResource;

/**
 * @ApiResource
 */
class User
{
    // ...
}
```

```php
<?php

// src/AppBundle/Entity/Order.php

namespace AppBundle\Entity;

use ApiPlatform\Core\Annotation\ApiResource;
use Doctrine\ORM\Mapping as ORM;

/**
 * @ApiResource
 */
class Order
{
    // ...

    /**
     * @ORM\ManyToOne(targetEntity="User")
     * @ORM\JoinColumn(name="user_id", referencedColumnName="id")
     **/
    private $user;
}
```

The whole idea is that any query on the order table should add a WHERE user_id = :user_id condition.

Start by creating a custom annotation to mark restricted entities:

```php
<?php

// src/AppBundle/Annotation/UserAware.php

namespace AppBundle\Annotation;

use Doctrine\Common\Annotations\Annotation;

/**
 * @Annotation
 * @Target("CLASS")
 */
final class UserAware
{
    public $userFieldName;
}
```

Then, let's mark the `Order` entity as a "user aware" entity.

```php
<?php

// src/AppBundle/Entity/Order.php

namespace AppBundle\Entity;

use AppBundle\Annotation\UserAware;

/**
 * @UserAware(userFieldName="user_id")
 */
class Order {
    // ...
}
```

Now, create a Doctrine filter class:

```php
<?php

// src/AppBundle/Filter/UserFilter.php

namespace AppBundle\Filter;

use AppBundle\Annotation\UserAware;
use Doctrine\ORM\Mapping\ClassMetaData;
use Doctrine\ORM\Query\Filter\SQLFilter;
use Doctrine\Common\Annotations\Reader;

final class UserFilter extends SQLFilter
{
    private $reader;

    public function addFilterConstraint(ClassMetadata $targetEntity, string $targetTableAlias): string
    {
        if (null === $this->reader) {
            return throw new \RuntimeException(sprintf('An annotation reader must be provided. Be sure to call "%s::setAnnotationReader()".', __CLASS__));
        }

        // The Doctrine filter is called for any query on any entity
        // Check if the current entity is "user aware" (marked with an annotation)
        $userAware = $this->reader->getClassAnnotation($targetEntity->getReflectionClass(), UserAware::class);
        if (!$userAware) {
            return '';
        }

        $fieldName = $userAware->userFieldName;
        try {
            // Don't worry, getParameter automatically escapes parameters
            $userId = $this->getParameter('id');
        } catch (\InvalidArgumentException $e) {
            // No user id has been defined
            return '';
        }

        if (empty($fieldName) || empty($userId)) {
            return '';
        }

        return sprintf('%s.%s = %s', $targetTableAlias, $fieldName, $userId);
    }

    public function setAnnotationReader(Reader $reader): void
    {
        $this->reader = $reader;
    }
}
```

Now, we must configure the Doctrine filter. 

```yaml
# app/config/config.yml

doctrine:
    orm:
        filters:
            user_filter:
                class: AppBundle\Filter\UserFilter
```

And add a listener for every request that initializes the Doctrine filter with the current user in your bundle services declaration file.

```yaml
# app/config/services.yml

services:
    'AppBundle\EventListener\UserFilterConfigurator':
        tags:
            - { name: kernel.event_listener, event: kernel.request, priority: 5 }
```

It's key to set the priority higher than the `ApiPlatform\Core\EventListener\ReadListener`'s priority, as flagged in [this issue](https://github.com/api-platform/core/issues/1185), as otherwise the `PaginatorExtension` will ignore the Doctrine filter and return incorrect `totalItems` and `page` (first/last/next) data.

Lastly, implement the configurator class:

```php
<?php

// src/AppBundle/EventListener/UserFilterConfigurator.php

namespace AppBundle\EventListener;

use Symfony\Component\Security\Core\User\UserInterface;
use Symfony\Component\Security\Core\Authentication\Token\Storage\TokenStorageInterface;
use Doctrine\Common\Persistence\ObjectManager;
use Doctrine\Common\Annotations\Reader;

final class UserFilterConfigurator
{
    private $em;
    private $tokenStorage;
    private $reader;

    public function __construct(ObjectManager $em, TokenStorageInterface $tokenStorage, Reader $reader)
    {
        $this->em = $em;
        $this->tokenStorage = $tokenStorage;
        $this->reader = $reader;
    }

    public function onKernelRequest(): void
    {
        if (!$user = $this->getUser()) {
            throw new \RuntimeException('There is no authenticated user.');
        }

        $filter = $this->em->getFilters()->enable('user_filter');
        $filter->setParameter('id', $user->getId());
        $filter->setAnnotationReader($this->reader);
    }

    private function getUser(): ?UserInterface
    {
        if (!$token = $this->tokenStorage->getToken()) {
            return null;
        }

        $user = $token->getUser();
        return $user instanceof UserInterface ? $user : null;
    }
}
```

Done: Doctrine will automatically filter all "UserAware" entities!

### Overriding Extraction of Properties from the Request

You can change the way the filter parameters are extracted from the request. This can be done by overriding the `extractProperties(\Symfony\Component\HttpFoundation\Request $request)`
method.

In the following example, we will completely change the syntax of the order filter to be the following: `?filter[order][property]`

```php
<?php
// src/AppBundle/Filter/CustomOrderFilter.php

namespace AppBundle\Filter;

use ApiPlatform\Core\Bridge\Doctrine\Orm\Filter\OrderFilter;
use Symfony\Component\HttpFoundation\Request;

final class CustomOrderFilter extends OrderFilter
{
    protected function extractProperties(Request $request): array
    {
        return $request->query->get('filter[order]', []);
    }
}
```

Finally, register the custom filter:

```yaml
# app/config/api_filters.yml
services:
    'AppBundle\Filter\CustomOrderFilter':
        tags: [ 'api_platform.filter' ]
```<|MERGE_RESOLUTION|>--- conflicted
+++ resolved
@@ -599,20 +599,13 @@
     // This function is only used to hook in documentation generators (supported by Swagger and Hydra)
     public function getDescription(string $resourceClass): array
     {
+        if (!$this->properties) {
+            return [];
+        }
+
         $description = [];
-<<<<<<< HEAD
-        if (!empty($this->properties)) {
-            foreach ($this->properties as $property => $strategy) {
-                $description['regexp_'.$property] = [
-                    'property' => $property,
-                    'type' => 'string',
-                    'required' => false,
-                    'swagger' => ['description' => 'Filter using a regex. This will appear in the Swagger documentation!'],
-                ];
-            }
-=======
         foreach ($this->properties as $property => $strategy) {
-            $description['regexp_'.$property] = [
+            $description["regexp_$property"] = [
                 'property' => $property,
                 'type' => 'string',
                 'required' => false,
@@ -622,7 +615,6 @@
                     'type' => 'Will appear below the name in the Swagger documentation',
                 ],
             ];
->>>>>>> e8fb5e30
         }
 
         return $description;
