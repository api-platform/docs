# Using External Vocabularies

JSON-LD allows to define classes and properties of your API with open vocabularies such as [Schema.org](https://schema.org)
and [Good Relations](http://www.heppnetz.de/projects/goodrelations/).

API Platform Core provides annotations usable on PHP classes and properties for specifying a related external [IRI](https://en.wikipedia.org/wiki/Internationalized_resource_identifier).

```php
<?php
// api/src/Entity/Book.php
namespace App\Entity;

use ApiPlatform\Metadata\ApiProperty;
use ApiPlatform\Metadata\ApiResource;

<<<<<<< HEAD
#[ApiResource(types: ["http://schema.org/Book"])]
=======
#[ApiResource(iri: "http://schema.org/Book")]
>>>>>>> 28fd89db
class Book
{
    // ...

<<<<<<< HEAD
    #[ApiProperty(types: ["http://schema.org/name"])]
=======
    #[ApiProperty(iri: "http://schema.org/name")]
>>>>>>> 28fd89db
    public $name;
    
    // ...
}
```

The generated JSON for products and the related context document will now use external IRIs according to the specified annotations:

`GET /books/22`

```json
{
  "@context": "/contexts/Book",
  "@id": "/books/22",
  "@type": "https://schema.org/Book",
  "name": "My awesome book"
}
```

`GET /contexts/Book`

```json
{
  "@context": {
    "@vocab": "http://example.com/apidoc#",
    "hydra": "http://www.w3.org/ns/hydra/core#",
    "name": "https://schema.org/name"
  }
}
```

An extended list of existing open vocabularies is available on [the Linked Open Vocabularies (LOV) database](http://lov.okfn.org/dataset/lov/).

By default, when using [validations](validation.md) API Platform Core will try to define known [Schema.org](https://schema.org) types as IRIs for your properties if you did not provide any in your `#[ApiProperty]` annotations.
Built-in mapping is:

Constraints                                          | Schema.org type                   |
---------------------------------------------------- |-----------------------------------|
`Symfony\Component\Validator\Constraints\Url`        | `http://schema.org/url`           |
`Symfony\Component\Validator\Constraints\Email`      | `http://schema.org/email`         |
`Symfony\Component\Validator\Constraints\Uuid`       | `http://schema.org/identifier`    |
`Symfony\Component\Validator\Constraints\CardScheme` | `http://schema.org/identifier`    |
`Symfony\Component\Validator\Constraints\Bic`        | `http://schema.org/identifier`    |
`Symfony\Component\Validator\Constraints\Iban`       | `http://schema.org/identifier`    |
`Symfony\Component\Validator\Constraints\Date`       | `http://schema.org/Date`          |
`Symfony\Component\Validator\Constraints\DateTime`   | `http://schema.org/DateTime`      |
`Symfony\Component\Validator\Constraints\Time`       | `http://schema.org/Time`          |
`Symfony\Component\Validator\Constraints\Image`      | `http://schema.org/image`         |
`Symfony\Component\Validator\Constraints\File`       | `http://schema.org/MediaObject`   |
`Symfony\Component\Validator\Constraints\Currency`   | `http://schema.org/priceCurrency` |
`Symfony\Component\Validator\Constraints\Isbn`       | `http://schema.org/isbn`          |
`Symfony\Component\Validator\Constraints\Issn`       | `http://schema.org/issn`          |<|MERGE_RESOLUTION|>--- conflicted
+++ resolved
@@ -13,20 +13,12 @@
 use ApiPlatform\Metadata\ApiProperty;
 use ApiPlatform\Metadata\ApiResource;
 
-<<<<<<< HEAD
-#[ApiResource(types: ["http://schema.org/Book"])]
-=======
-#[ApiResource(iri: "http://schema.org/Book")]
->>>>>>> 28fd89db
+#[ApiResource(types: ['http://schema.org/Book'])]
 class Book
 {
     // ...
 
-<<<<<<< HEAD
-    #[ApiProperty(types: ["http://schema.org/name"])]
-=======
-    #[ApiProperty(iri: "http://schema.org/name")]
->>>>>>> 28fd89db
+    #[ApiProperty(types: ['http://schema.org/name'])]
     public $name;
     
     // ...
