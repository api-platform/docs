# JWT Authentification

> [JSON Web Token (JWT)](jwt.io) is a JSON-based open standard ([RFC 7519](https://tools.ietf.org/html/rfc7519)) for creating access tokens that assert some number of claims. For example, a server could generate a token that has the claim "logged in as admin" and provide that to a client. The client could then use that token to prove that he/she is logged in as admin. The tokens are signed by the server's key, so the server is able to verify that the token is legitimate. The tokens are designed to be compact, URL-safe and usable especially in web browser single sign-on (SSO) context.

[Wikipedia](https://en.wikipedia.org/wiki/JSON_Web_Token)

API Platform allows to easily add a JWT-based authentication to your API using [LexikJWTAuthenticationBundle](https://github.com/lexik/LexikJWTAuthenticationBundle).

API Platform is fully working with [LexikJWTAuthenticationBundle](https://github.com/lexik/LexikJWTAuthenticationBundle).

In order to install [the bundle please follow their documentation](https://github.com/lexik/LexikJWTAuthenticationBundle/blob/master/Resources/doc/index.md).

`LexikJWTAuthenticationBundle` requires your application to have a properly configured user provider. You can either use [API Platform's FOSUserBundle integration](fosuser-bundle) or  [create a custom user provider](http://symfony.com/doc/current/security/custom_provider.html).

## Configure Token Acquisition

Here's a sample configuration using FOSUserBundle to secure the API:

```yml
# app/config/security.yml

security:
    encoders:
        FOS\UserBundle\Model\UserInterface: bcrypt

    role_hierarchy:
        ROLE_READER: ROLE_USER
        ROLE_ADMIN: ROLE_READER

    providers:
        fos_userbundle:
            id: fos_user.user_provider.username
            
    firewalls:
        dev:
            pattern:  ^/(_(profiler|wdt)|css|images|js)/
            security: false
            
        login:
            pattern:  ^/token
            stateless: true
            anonymous: true
            provider: fos_userbundle
<<<<<<< HEAD
            form_login:
                check_path: /token
                username_parameter: email
                password_parameter: password
=======
            json_login:
                check_path: /login_check
                username_path: email
                password_path: password
>>>>>>> 098f4b52
                success_handler: lexik_jwt_authentication.handler.authentication_success
                failure_handler: lexik_jwt_authentication.handler.authentication_failure

        main:
            pattern:   ^/
            provider: fos_userbundle
            stateless: true
            anonymous: true
            lexik_jwt: ~


    access_control:
        - { path: ^/token, role: IS_AUTHENTICATED_ANONYMOUSLY }
        - { path: ^/books, roles: [ ROLE_READER ] }
        - { path: ^/, roles: [ ROLE_READER ] }
```       

## Protect Documentation with same Authentification
You can also add security to the embedded SwaggerUI: 

```yml
# app/config/security.yml

    security:
    firewalls:
        docs:
            pattern: ^/(docs|login|logout)
            form_login:
                provider: fos_userbundle
                default_target_path: api_doc
            logout: true
            anonymous: true

    access_control:
        - { path: ^/login$, role: IS_AUTHENTICATED_ANONYMOUSLY }
        - { path: ^/logout$, role: IS_AUTHENTICATED_ANONYMOUSLY }
```       

Then, you need to provide the login form, and two routes login_check and logout. This configuration is based on FOSUserBundle:

```yml
# app/config/routing.yml

fos_user_security_login:
    path: /login
    defaults: {_controller: 'FOSUserBundle:Security:login'}

fos_user_security_check:
    path: /login_check

app.docs.auth.logout:
    path:     /logout
```       

## Complete Documentation with Auth System
At this state, you can retrieve a token through `/token` URI. But this URI is actually not documented in Swagger. 
To modify documentation, you can register a new `Symfony\Component\Serializer\Normalizer\NormalizerInterface` to overload `ApiPlatform\Core\Swagger\Serializer\DocumentationNormalizer`. 

You can base on this sample : 

```php
//AppBundle/Documentation/JwtDocumentationNormalizer.php

<?php

namespace AppBundle\Documentation;

use Symfony\Component\Serializer\Normalizer\NormalizerInterface;

final class JwtDocumentationNormalizer implements NormalizerInterface
{
    private $normalizerDeferred;

    public function __construct(NormalizerInterface $normalizerDeferred)
    {
        $this->normalizerDeferred = $normalizerDeferred;
    }

    /**
     * {@inheritdoc}
     */
    public function normalize($object, $format = null, array $context = [])
    {
        $TokenDocumentation =[
            'paths' => [
                '/token' => [
                    'post' => [
                        'tags' => ['Token'],
                        'operationId' => 'postTokenItem',
                        'consumes' => ['application/json'],
                        'produces' => ['application/json'],
                        'summary' => 'Get JWT token to login.',
                        'parameters' => [
                            [
                                'in' => 'formData',
                                'name' => 'email',
                                'description' => 'Your Email',
                                'required' => true,
                                'type' => 'string'
                            ],
                            [
                                'in' => 'formData',
                                'name' => 'password',
                                'description' => 'Your password',
                                'required' => true,
                                'type' => 'string'
                            ]
                        ],
                        'responses' => [
                            401 => ['description' => 'Bad credentials'],
                        ],
                    ]
                ]
            ],
            'definitions' => [
                'Token' => [
                    'type' => 'object',
                    'description' => "",
                    'properties' => [
                        'token' => [
                            'type' => 'string',
                            'readOnly' => true,
                        ]
                    ]
                ]
            ]
        ];

        $deferredDocumentation = $this->normalizerDeferred->normalize($object, $format, $context);

        return array_merge_recursive($TokenDocumentation, $deferredDocumentation);
    }

    /**
     * {@inheritdoc}
     */
    public function supportsNormalization($data, $format = null)
    {
        return $this->normalizerDeferred->supportsNormalization($data, $format);
    }
}

```

And register this service like that : 

```yml
# app/config/services.yml

services:
    app.jwt.documentation.normalizer:
      class: 'AppBundle\Documentation\JwtDocumentationNormalizer'
      decorates: api_platform.swagger.normalizer.documentation
      decoration_priority: 2
      arguments: ['@app.jwt.documentation.normalizer.inner']
      public: false
```

Last problem in your documnetation, part of 'Response Messages' does not contain 401 Response (If token is invalid/expire)

This sample add on each route a 401 Response. You can modify this to add your own logic to protect specific route and not each route. 

```php 
//AppBundle/Documentation/Response401DocumentationNormalizer.php

<?php

namespace AppBundle\Documentation;

use Symfony\Component\Serializer\Normalizer\NormalizerInterface;

final class Response401DocumentationNormalizer implements NormalizerInterface
{
    /**
     * @var NormalizerInterface
     */
    private $normalizerDeferred;

    public function __construct(NormalizerInterface $normalizerDeferred)
    {
        $this->normalizerDeferred = $normalizerDeferred;
    }

    /**
     * {@inheritdoc}
     */
    public function normalize($object, $format = null, array $context = [])
    {
        /** @var array[][] $deferredDocumentation */
        $deferredDocumentation = $this->normalizerDeferred->normalize($object, $format, $context);

        $description401 = ['description' => 'Bad credentials'];
        foreach ($deferredDocumentation['paths'] as $deferredPath => $deferredPathDefinition) {
            foreach ($deferredPathDefinition as $deferredMethod => $deferredDefinition) {
                $deferredDocumentation['paths'][$deferredPath][$deferredMethod]['responses'][401] = $description401;
            }
        }

        return $deferredDocumentation;
    }

    /**
     * {@inheritdoc}
     */
    public function supportsNormalization($data, $format = null)
    {
        return $this->normalizerDeferred->supportsNormalization($data, $format);
    }
}
``` 

And register this service like that : 

```yml
# app/config/services.yml

services:
    app.401.documentation.normalizer:
      class: 'AppBundle\Documentation\Response401DocumentationNormalizer'
      decorates: api_platform.swagger.normalizer.documentation
      decoration_priority: 1
      arguments: ['@app.401.documentation.normalizer.inner']
      public: false
```

Now you have a complete documentation and a secure API!


Previous chapter: [FOSUserBundle Integration](fosuser-bundle.md)

Next chapter: [NelmioApiDocBundle integration](nelmio-api-doc.md)<|MERGE_RESOLUTION|>--- conflicted
+++ resolved
@@ -41,17 +41,11 @@
             stateless: true
             anonymous: true
             provider: fos_userbundle
-<<<<<<< HEAD
+
             form_login:
                 check_path: /token
                 username_parameter: email
                 password_parameter: password
-=======
-            json_login:
-                check_path: /login_check
-                username_path: email
-                password_path: password
->>>>>>> 098f4b52
                 success_handler: lexik_jwt_authentication.handler.authentication_success
                 failure_handler: lexik_jwt_authentication.handler.authentication_failure
 
