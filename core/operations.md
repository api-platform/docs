# Operations

API Platform Core relies on the concept of operations. Operations can be applied to a resource exposed by the API. From
an implementation point of view, an operation is a link between a resource, a route and its related controller.

<p align="center" class="symfonycasts"><a href="https://symfonycasts.com/screencast/api-platform/operations?cid=apip"><img src="../distribution/images/symfonycasts-player.png" alt="Operations screencast"><br>Watch the Operations screencast</a></p>

API Platform automatically registers typical [CRUD](https://en.wikipedia.org/wiki/Create,_read,_update_and_delete) operations
and describes them in the exposed documentation (Hydra and Swagger). It also creates and registers routes corresponding
to these operations in the Symfony routing system (if it is available).

The behavior of built-in operations is briefly presented in the [Getting started](getting-started.md#mapping-the-entities)
guide.

The list of enabled operations can be configured on a per-resource basis. Creating custom operations on specific routes
is also possible.

There are two types of operations: collection operations and item operations.

Collection operations act on a collection of resources. By default two routes are implemented: `POST` and `GET`. Item
operations act on an individual resource. Three default routes are defined: `GET`, `PUT` and `DELETE` (`PATCH` is also supported
when [using the JSON:API format](content-negotiation.md), as required by the specification).

When the `ApiPlatform\Metadata\ApiResource` annotation is applied to an entity class, the following built-in CRUD
operations are automatically enabled:

Collection operations:

Method | Mandatory | Description
-------|-----------|------------------------------------------
`GET`  | yes       | Retrieve the (paginated) list of elements
`POST` | no        | Create a new element

Item operations:

Method   | Mandatory | Description
---------|-----------|-------------------------------------------
`GET`    | yes       | Retrieve an element
`PUT`    | no        | Replace an element
`PATCH`  | no        | Apply a partial modification to an element
`DELETE` | no        | Delete an element

Note: the `PATCH` method must be enabled explicitly in the configuration, refer to the [Content Negotiation](content-negotiation.md) section for more information.

Note: with JSON Merge Patch, the [null values will be skipped](https://symfony.com/doc/current/components/serializer.html#skipping-null-values) in the response.

Note: Current `PUT` implementation behaves more or less like the `PATCH` method.
Existing properties not included in the payload are **not** removed, their current values are preserved.
To remove an existing property, its value must be explicitly set to `null`.
Implementing [the standard `PUT` behavior](https://httpwg.org/specs/rfc7231.html#PUT) is on the roadmap, follow [issue #4344](https://github.com/api-platform/core/issues/4344) to track the progress.

## Enabling and Disabling Operations

If no operation is specified, all default CRUD operations are automatically registered. It is also possible - and recommended
for large projects - to define operations explicitly.

Keep in mind that once you explicitly set up an operation, the automatically registered CRUD will no longer be.
If you declare even one operation manually, such as `#[GET]`, you must declare the others manually as well if you need them.

Operations can be configured using annotations, XML or YAML. In the following examples, we enable only the built-in operation
for the `GET` method for both `collection` and `item` to create a readonly endpoint.

If the operation's name matches a supported HTTP methods (`GET`, `POST`, `PUT`, `PATCH` or `DELETE`), the corresponding `method` property
will be automatically added.

Note: The `#[GetCollection]` attribute is an alias for `#[Get(collection: true)]`

[codeSelector]

```php
<?php
// api/src/Entity/Book.php
namespace App\Entity;

use ApiPlatform\Metadata\ApiResource;
use ApiPlatform\Metadata\Get;
use ApiPlatform\Metadata\GetCollection;

#[ApiResource]
#[Get]
#[GetCollection]
class Book
{
    // ...
}
```

```yaml
# api/config/api_platform/resources.yaml
App\Entity\Book:
    operations:
        ApiPlatform\Metadata\GetCollection: ~ # nothing more to add if we want to keep the default controller
        ApiPlatform\Metadata\Get: ~
```

```xml
<?xml version="1.0" encoding="UTF-8" ?>
<!-- api/config/api_platform/resources.xml -->

<resources xmlns="https://api-platform.com/schema/metadata/resources"
        xmlns:xsi="http://www.w3.org/2001/XMLSchema-instance"
        xsi:schemaLocation="https://api-platform.com/schema/metadata/resources
        https://api-platform.com/schema/metadata/resources.xsd">
    <resource class="App\Entity\Book">
        <operations>
            <operation class="ApiPlatform\Metadata\Get" />
            <operation class="ApiPlatform\Metadata\GetCollection" />
        </operations>
    </resource>
</resources>
```

[/codeSelector]

<<<<<<< HEAD
=======
The previous example can also be written with an explicit method definition:

[codeSelector]

```php
<?php
// api/src/Entity/Book.php
namespace App\Entity;

use ApiPlatform\Metadata\ApiResource;
use ApiPlatform\Metadata\Get;
use ApiPlatform\Metadata\GetCollection;

#[ApiResource]
#[Get]
#[GetCollection]
class Book
{
    // ...
}
```

```yaml
# api/config/api_platform/resources.yaml
App\Entity\Book:
    operations:
        ApiPlatform\Metadata\GetCollection:
            method: GET
        ApiPlatform\Metadata\Get:
            method: GET
```

```xml
<?xml version="1.0" encoding="UTF-8" ?>
<!-- api/config/api_platform/resources.xml -->

<resources xmlns="https://api-platform.com/schema/metadata/resources"
        xmlns:xsi="http://www.w3.org/2001/XMLSchema-instance"
        xsi:schemaLocation="https://api-platform.com/schema/metadata/resources
        https://api-platform.com/schema/metadata/resources.xsd">
    <resource class="App\Entity\Book">
        <operations>
            <operation class="ApiPlatform\Metadata\GetCollection" />
            <operation class="ApiPlatform\Metadata\Get" method="GET" />
        </operations>
    </resource>
</resources>
```

[/codeSelector]

>>>>>>> d74cd614
API Platform Core is smart enough to automatically register the applicable Symfony route referencing a built-in CRUD action
just by specifying the method name as key, or by checking the explicitly configured HTTP method.

If you do not want to allow access to the resource item (i.e. you don't want a `GET` item operation), instead of omitting it altogether, you should instead declare a `GET` item operation which returns HTTP 404 (Not Found), so that the resource item can still be identified by an IRI. For example:

[codeSelector]

```php
<?php
// api/src/Entity/Book.php
namespace App\Entity;

use ApiPlatform\Core\Action\NotFoundAction;
use ApiPlatform\Metadata\Get;
use ApiPlatform\Metadata\GetCollection;
use ApiPlatform\Metadata\ApiResource;

#[ApiResource]
#[Get(
    controller: NotFoundAction::class, 
    read: false, 
    output: false
)]
#[GetCollection] 
class Book
{
    // ...
}
```

```yaml
# api/config/api_platform/resources.yaml
App\Entity\Book:
    operations:
        ApiPlatform\Metadata\GetCollection: ~
        ApiPlatform\Metadata\Get:
            controller: ApiPlatform\Core\Action\NotFoundAction
            read: false
            output: false
```

```xml
<?xml version="1.0" encoding="UTF-8" ?>
<!-- api/config/api_platform/resources.xml -->

<resources xmlns="https://api-platform.com/schema/metadata/resources"
        xmlns:xsi="http://www.w3.org/2001/XMLSchema-instance"
        xsi:schemaLocation="https://api-platform.com/schema/metadata/resources
        https://api-platform.com/schema/metadata/resources.xsd">
    <resource class="App\Entity\Book">
        <operations>
            <operation class="ApiPlatform\Metadata\GetCollection" />
            <operation class="ApiPlatform\Metadata\Get" controller="ApiPlatform\Core\Action\NotFoundAction"
                       read="false" output="false" />
        </operations>
    </resource>
</resources>
```

[/codeSelector]

## Configuring Operations

The URL, the method and the default status code (among other options) can be configured per operation.

In the next example, both `GET` and `POST` operations are registered with custom URLs. Those will override the URLs generated by default.
In addition to that, we require the `id` parameter in the URL of the `GET` operation to be an integer, and we configure the status code generated after successful `POST` request to be `301`:

[codeSelector]

```php
<?php
// api/src/Entity/Book.php
namespace App\Entity;

use ApiPlatform\Metadata\ApiResource;
use ApiPlatform\Metadata\Get;
use ApiPlatform\Metadata\Post;

#[ApiResource]
#[Get(
    uriTemplate: '/grimoire/{id}', 
    requirements: ['id' => '\d+'], 
    defaults: ['color' => 'brown'], 
    options: ['my_option' => 'my_option_value'], 
    schemes: ['https'], 
    host: '{subdomain}.api-platform.com'
)]
#[Post(
    uriTemplate: '/grimoire', 
    status: 301
)]
class Book
{
    //...
}
```

```yaml
# api/config/api_platform/resources.yaml
App\Entity\Book:
    operations:
        ApiPlatform\Metadata\Post:
            uriTemplate: '/grimoire'
            status: 301
        ApiPlatform\Metadata\Get:
            uriTemplate: '/grimoire/{id}'
            requirements:
                id: '\d+'
            defaults:
                color: 'brown'
            host: '{subdomain}.api-platform.com'
            schemes: ['https']
            options:
                my_option: 'my_option_value'
```

```xml
<?xml version="1.0" encoding="UTF-8" ?>
<!-- api/config/api_platform/resources.xml -->

<resources xmlns="https://api-platform.com/schema/metadata/resources"
        xmlns:xsi="http://www.w3.org/2001/XMLSchema-instance"
        xsi:schemaLocation="https://api-platform.com/schema/metadata/resources
        https://api-platform.com/schema/metadata/resources.xsd">
    <resource class="App\Entity\Book">
        <operations>
            <operation class="ApiPlatform\Metadata\Post" uriTemplate="/grimoire" status="301" />
            <operation class="ApiPlatform\Metadata\Get" uriTemplate="/grimoire/{id}" host="{subdomain}.api-platform.com">
                <requirements>
                    <requirement property="id">\d+</requirement>
                </requirements>
                <defaults>
                    <values>
                        <value name="color">brown</value>
                    </values>
                </defaults>
                <schemes>
                    <scheme>https</scheme>
                </schemes>
                <options>
                    <values>
                        <value name="color">brown</value>
                    </values>
                </options>
            </operation>
        </operations>
    </resource>
</resources>
```

[/codeSelector]

## Prefixing All Routes of All Operations

Sometimes it's also useful to put a whole resource into its own "namespace" regarding the URI. Let's say you want to
put everything that's related to a `Book` into the `library` so that URIs become `library/book/{id}`. In that case
you don't need to override all the operations to set the path but configure the `routePrefix` attribute for the whole entity instead:

[codeSelector]

```php
<?php
// api/src/Entity/Book.php
namespace App\Entity;

use ApiPlatform\Metadata\ApiResource;

#[ApiResource(routePrefix: '/library')]
class Book
{
    //...
}
```

```yaml
# api/config/api_platform/resources.yaml
App\Entity\Book:
    routePrefix: /library
```

```xml
<?xml version="1.0" encoding="UTF-8" ?>
<!-- api/config/api_platform/resources.xml -->

<resources xmlns="https://api-platform.com/schema/metadata/resources"
        xmlns:xsi="http://www.w3.org/2001/XMLSchema-instance"
        xsi:schemaLocation="https://api-platform.com/schema/metadata/resources
        https://api-platform.com/schema/metadata/resources.xsd">
    <resource class="App\Entity\Book" routePrefix="/library" />
</resources>
```

[/codeSelector]

<<<<<<< HEAD
API Platform will automatically map this `post_publication` operation to the route `book_post_publication`. Let's create a custom action
and its related route using annotations:

```php
<?php
// api/src/Controller/CreateBookPublication.php

namespace App\Controller;

use App\Entity\Book;
use Symfony\Bundle\FrameworkBundle\Controller\AbstractController;
use Symfony\Component\HttpKernel\Attribute\AsController;
use Symfony\Component\Routing\Annotation\Route;

#[AsController]
class CreateBookPublication extends AbstractController
{
    public function __construct(
        private BookPublishingHandler $bookPublishingHandler
    ) {}

    #[Route(
        path: '/books/{id}/publication',
        name: 'book_post_publication',
        defaults: [
            '_api_resource_class' => Book::class,
            '_api_operation_name' => '_api_/books/{id}/publication_post',
        ],
        methods: ['POST'],
    )]
    public function __invoke(Book $book): Book
    {
        $this->bookPublishingHandler->handle($book);

        return $book;
    }
}
```

It is mandatory to set `_api_resource_class` and `_api_operation_name`in the parameters of the route (`defaults` key). It allows API Platform to work with the Symfony routing system.

Alternatively, you can also use a traditional Symfony controller and YAML or XML route declarations. The following example does
the exact same thing as the previous example:

```php
<?php
// api/src/Controller/BookController.php

namespace App\Controller;

use App\Entity\Book;
use Symfony\Bundle\FrameworkBundle\Controller\AbstractController;
use Symfony\Component\HttpKernel\Attribute\AsController;

#[AsController]
class BookController extends AbstractController
{
    public function createPublication(Book $book, BookPublishingHandler $bookPublishingHandler): Book
    {
        return $bookPublishingHandler->handle($book);
    }
}
```

```yaml
# api/config/routes.yaml
book_post_publication:
    path: /books/{id}/publication
    methods: ['POST']
    defaults:
        _controller: App\Controller\BookController::createPublication
        _api_resource_class: App\Entity\Book
        _api_item_operation_name: post_publication
```
=======
Alternatively, the more verbose attribute syntax can be used: `#[ApiResource(routePrefix: '/library')]`.
>>>>>>> d74cd614

## Expose a Model Without Any Routes

Sometimes, you may want to expose a model, but want it to be used through subrequests only, and never through item or collection operations.
Because the OpenAPI standard requires at least one route to be exposed to make your models consumable, let's see how you can manage this kind
of issue.

Let's say you have the following entities in your project:

```php
<?php
// api/src/Entity/Place.php
namespace App\Entity;

use Doctrine\ORM\Mapping as ORM;

/**
 * @ORM\Entity
 */
class Place
{
    /**
     * @ORM\Id
     * @ORM\GeneratedValue
     * @ORM\Column(type="integer")
     */
    private ?int $id = null;

    /**
     * @ORM\Column
     */
    private string $name = '';

    /**
     * @ORM\Column(type="float")
     */
    private float $latitude = 0;

    /**
     * @ORM\Column(type="float")
     */
    private float $longitude = 0;

    // ...
}
```

```php
<?php
// api/src/Entity/Weather.php
namespace App\Entity;

class Weather
{
    private float $temperature;

    private float $pressure;

    // ...
}
```

We don't save the `Weather` entity in the database, since we want to return the weather in real time when it is queried.
Because we want to get the weather for a known place, it is more reasonable to query it through a subresource of the `Place` entity, so let's do this:

```php
<?php
// api/src/Entity/Place.php
namespace App\Entity;

use ApiPlatform\Metadata\Get;
use ApiPlatform\Metadata\Put;
use ApiPlatform\Metadata\Delete;
use ApiPlatform\Metadata\GetCollection;
use ApiPlatform\Metadata\Post;
use ApiPlatform\Metadata\ApiResource;
use App\Controller\GetWeather;
use Doctrine\ORM\Mapping as ORM;

/**
 * @ORM\Entity
 */
#[ApiResource]
#[Get]
#[Put]
#[Delete]
#[Get(name: 'weather', uriTemplate: '/places/{id}/weather', controller: GetWeather::class)]
#[GetCollection]
#[Post]
class Place
{
    // ...
```

The `GetWeather` controller fetches the weather for the given city and returns an instance of the `Weather` entity.
This implies that API Platform has to know about this entity, so we will need to make it an API resource too:

```php
<?php
// api/src/Entity/Weather.php
namespace App\Entity;

use ApiPlatform\Metadata\ApiResource;

#[ApiResource]
class Weather
{
    // ...
```

This will expose the `Weather` model, but also all the default CRUD routes: `GET`, `PUT`, `PATCH`, `DELETE` and `POST`, which is a non-sense in our context.
Since we are required to expose at least one route, let's expose just one:

```php
<?php
// api/src/Entity/Weather.php
namespace App\Entity;

use ApiPlatform\Metadata\ApiResource;
use ApiPlatform\Metadata\Get;

#[ApiResource]
#[Get(controller: SomeRandomController::class)]
class Weather
{
    // ...
}
```

This way, we expose a route that will do… nothing. Note that the controller does not even need to exist.

It's almost done, we have just one final issue: our fake item operation is visible in the API docs.
To remove it, we will need to [decorate the Swagger documentation](openapi.md#overriding-the-openapi-specification).
Then, remove the route from the decorator:

```php
<?php
// src/OpenApi/OpenApiFactory.php
namespace App\OpenApi;

use ApiPlatform\Core\OpenApi\Factory\OpenApiFactoryInterface;
use ApiPlatform\Core\OpenApi\OpenApi;
use ApiPlatform\Core\OpenApi\Model;

final class OpenApiFactory implements OpenApiFactoryInterface
{
    private $decorated;

    public function __construct(OpenApiFactoryInterface $decorated)
    {
        $this->decorated = $decorated;
    }

    public function __invoke(array $context = []): OpenApi
    {
        $openApi = $this->decorated->__invoke($context);

        $paths = $openApi->getPaths()->getPaths();

        $filteredPaths = new Model\Paths();
        foreach ($paths as $path => $pathItem) {
            // If a prefix is configured on API Platform's routes, it must appear here.
            if ($path === '/weathers/{id}') {
                continue;
            }
            $filteredPaths->addPath($path, $pathItem);
        }

        return $openApi->withPaths($filteredPaths);
    }
}
```

That's it: your route is gone!<|MERGE_RESOLUTION|>--- conflicted
+++ resolved
@@ -112,8 +112,7 @@
 
 [/codeSelector]
 
-<<<<<<< HEAD
-=======
+
 The previous example can also be written with an explicit method definition:
 
 [codeSelector]
@@ -165,7 +164,6 @@
 
 [/codeSelector]
 
->>>>>>> d74cd614
 API Platform Core is smart enough to automatically register the applicable Symfony route referencing a built-in CRUD action
 just by specifying the method name as key, or by checking the explicitly configured HTTP method.
 
@@ -361,7 +359,6 @@
 
 [/codeSelector]
 
-<<<<<<< HEAD
 API Platform will automatically map this `post_publication` operation to the route `book_post_publication`. Let's create a custom action
 and its related route using annotations:
 
@@ -434,11 +431,8 @@
     defaults:
         _controller: App\Controller\BookController::createPublication
         _api_resource_class: App\Entity\Book
-        _api_item_operation_name: post_publication
-```
-=======
-Alternatively, the more verbose attribute syntax can be used: `#[ApiResource(routePrefix: '/library')]`.
->>>>>>> d74cd614
+        _api_operation_name: post_publication
+```
 
 ## Expose a Model Without Any Routes
 
