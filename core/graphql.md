# GraphQL Support

[GraphQL](https://graphql.org/) is a query language made to communicate with an API and therefore is an alternative to REST.

It has some advantages compared to REST: it solves the over-fetching or under-fetching of data, is strongly typed, and is capable of retrieving multiple and nested data in one go, but it also comes with drawbacks. For example it creates overhead depending on the request.

API Platform creates a REST API by default. But you can choose to enable GraphQL as well.

Once enabled, you have nothing to do: your schema describing your API is automatically built and your GraphQL endpoint is ready to go!

## Enabling GraphQL

To enable GraphQL and its IDE (GraphiQL and GraphQL Playground) in your API, simply require the [graphql-php](https://webonyx.github.io/graphql-php/) package using Composer and clear the cache one more time:

```console
docker compose exec php sh -c '
    composer require webonyx/graphql-php
    bin/console cache:clear
'
```

You can now use GraphQL at the endpoint: `https://localhost:8443/graphql`.

*Note:* If you used [Symfony Flex to install API Platform](../distribution/index.md#using-symfony-flex-and-composer-advanced-users), URLs will be prefixed with `/api` by default. For example, the GraphQL endpoint will be: `https://localhost:8443/api/graphql`.

## Changing Location of the GraphQL Endpoint

Sometimes you may want to have the GraphQL endpoint at a different location. This can be done by manually configuring the GraphQL controller.

```yaml
# api/config/routes.yaml
api_graphql_entrypoint:
    path: /api/graphql
    controller: api_platform.graphql.action.entrypoint
# ...
```

Change `/api/graphql` to the URI you wish the GraphQL endpoint to be accessible on.

## GraphiQL

If Twig is installed in your project, go to the GraphQL endpoint with your browser. You will see a nice interface provided by GraphiQL to interact with your API.

The GraphiQL IDE can also be found at `/graphql/graphiql`.

If you need to disable it, it can be done in the configuration:

```yaml
# api/config/packages/api_platform.yaml
api_platform:
    graphql:
        graphiql:
            enabled: false
# ...
```

### Add another Location for GraphiQL

If you want to add a different location besides `/graphql/graphiql`, you can do it like this:

```yaml
# app/config/routes.yaml
graphiql:
    path: /docs/graphiql
    controller: api_platform.graphql.action.graphiql
```

## GraphQL Playground

Another IDE is by default included in API Platform: GraphQL Playground.

It can be found at `/graphql/graphql_playground`.

You can disable it if you want in the configuration:

```yaml
# api/config/packages/api_platform.yaml
api_platform:
    graphql:
        graphql_playground:
            enabled: false
# ...
```

### Add another Location for GraphQL Playground

You can add a different location besides `/graphql/graphql_playground`:

```yaml
# app/config/routes.yaml
graphql_playground:
    path: /docs/graphql_playground
    controller: api_platform.graphql.action.graphql_playground
```

## Modifying or Disabling the Default IDE

When going to the GraphQL endpoint, you can choose to launch the IDE you want.

```yaml
# api/config/packages/api_platform.yaml
api_platform:
    graphql:
        # Choose between graphiql or graphql-playground
        default_ide: graphql-playground
# ...
```

You can also disable this feature by setting the configuration value to `false`.

```yaml
# api/config/packages/api_platform.yaml
api_platform:
    graphql:
        default_ide: false
# ...
```

## Request with `application/graphql` Content-Type

If you wish to send a [POST request using the `application/graphql` Content-Type](https://graphql.org/learn/serving-over-http/#post-request),
you need to enable it in the [allowed formats of API Platform](content-negotiation.md#configuring-formats-globally):

```yaml
# api/config/packages/api_platform.yaml
api_platform:
    formats:
        # ...
        graphql: ['application/graphql']
```

## Operations

To understand what an operation is, please refer to the [operations documentation](operations.md).

For GraphQL, the operations are defined by using the `Query`, `QueryCollection`, `Mutation` and `Subscription` attributes.

By default, the following operations are enabled:

* `Query`
* `QueryCollection`
* `Mutation(name: 'create')`
* `Mutation(name: 'update')`
* `Mutation(name: 'delete')`

You can of course disable or configure these operations.

For instance, in the following example, only the query of an item and the create mutation are enabled:

```php
<?php
// api/src/Entity/Book.php
namespace App\Entity;

use ApiPlatform\Metadata\GraphQl\Mutation;
use ApiPlatform\Metadata\GraphQl\Query;
use ApiPlatform\Metadata\ApiResource;

#[ApiResource(graphQlOperations: [
    new Query(),
    new Mutation(name: 'create')
])]
class Book
{
    // ...
}
```

## Queries

If you don't know what queries are yet, please [read the documentation about them](https://graphql.org/learn/queries/).

For each resource, two queries are available: one for retrieving an item and the other one for the collection.
For example, if you have a `Book` resource, the queries `book` and `books` can be used.

### Global Object Identifier

When querying an item, you need to pass an identifier as argument. Following the [GraphQL Global Object Identification Specification](https://relay.dev/graphql/objectidentification.htm),
the identifier needs to be globally unique. In API Platform, this argument is represented as an [IRI (Internationalized Resource Identifier)](https://www.w3.org/TR/ld-glossary/#internationalized-resource-identifier).

For example, to query a book having as identifier `89`, you have to run the following:

```graphql
{
  book(id: "/books/89") {
    title
    isbn
  }
}
```

Note that in this example, we're retrieving two fields: `title` and `isbn`.

### Custom Queries

To create a custom query, first of all you need to create its resolver.

If you want a custom query for a collection, create a class like this:

```php
<?php
// api/src/Resolver/BookCollectionResolver.php
namespace App\Resolver;

use ApiPlatform\GraphQl\Resolver\QueryCollectionResolverInterface;
use App\Entity\Book;

final class BookCollectionResolver implements QueryCollectionResolverInterface
{
    /**
     * @param iterable<Book> $collection
     *
     * @return iterable<Book>
     */
    public function __invoke(iterable $collection, array $context): iterable
    {
        // Query arguments are in $context['args'].

        foreach ($collection as $book) {
            // Do something with the book.
        }

        return $collection;
    }
}
```

If you use autoconfiguration (the default Symfony configuration) in your application, then you are done!

Else, you need to tag your resolver like this:

```yaml
# api/config/services.yaml
services:
    # ...
    App\Resolver\BookCollectionResolver:
        tags:
            - { name: api_platform.graphql.query_resolver }
```

The resolver for an item is very similar:

```php
<?php
// api/src/Resolver/BookResolver.php
namespace App\Resolver;

use ApiPlatform\GraphQl\Resolver\QueryItemResolverInterface;
use App\Entity\Book;

final class BookResolver implements QueryItemResolverInterface
{
    /**
     * @param Book|null $item
     *
     * @return Book
     */
    public function __invoke($item, array $context)
    {
        // Query arguments are in $context['args'].

        // Do something with the book.
        // Or fetch the book if it has not been retrieved.

        return $item;
    }
}
```

Note that you will receive the retrieved item or not in this resolver depending on how you configure your query in your resource.

Since the resolver is a service, you can inject some dependencies and fetch your item in the resolver if you want.

If you don't use autoconfiguration, don't forget to tag your resolver with `api_platform.graphql.query_resolver`.

Now that your resolver is created and registered, you can configure your custom query and link its resolver.

In your resource, add the following:

```php
<?php
// api/src/Entity/Book.php
namespace App\Entity;

use ApiPlatform\Metadata\ApiResource;
use ApiPlatform\Metadata\GraphQl\Mutation;
use ApiPlatform\Metadata\GraphQl\Query;
use ApiPlatform\Metadata\GraphQl\QueryCollection;
use App\Resolver\BookCollectionResolver;
use App\Resolver\BookResolver;

#[ApiResource(graphQlOperations: [
    new Query(),
    new QueryCollection(),
    new Mutation(name: 'create'),
    new Mutation(name: 'update'),
    new Mutation(name: 'delete'),

    new Query(name: 'retrievedQuery', resolver: BookResolver::class),
    new Query(
        name: 'notRetrievedQuery',
        resolver: BookResolver::class,
        args: []
    ),
    new Query(
        name: 'withDefaultArgsNotRetrievedQuery',
        resolver: BookResolver::class,
        read: false
    ),
    new Query(
        name: 'withCustomArgsQuery',
        resolver: BookResolver::class,
        args: [
            'id' => ['type' => 'ID!'], 
            'log' => ['type' => 'Boolean!', 'description' => 'Is logging activated?'], 
            'logDate' => ['type' => 'DateTime']
        ]
    ),
    new QueryCollection(name: 'collectionQuery', resolver: BookCollectionResolver::class),
])]
class Book
{
    // ...
}
```

Note that you need to explicitly add the auto-generated queries and mutations if they are needed when configuring custom queries, like it's done for the [operations](#operations).

As you can see, it's possible to define your own arguments for your custom queries.
They are following the GraphQL type system.
If you don't define the `args` property, it will be the default ones (for example `id` for an item).

If you don't want API Platform to retrieve the item for you, disable the `read` stage like in `withDefaultArgsNotRetrievedQuery`.
Some other stages [can be disabled](#disabling-resolver-stages).
Another option would be to make sure there is no `id` argument.
This is the case for `notRetrievedQuery` (empty args).
Conversely, if you need to add custom arguments, make sure `id` is added among the arguments if you need the item to be retrieved automatically.

Note also that:

* If you have added your [own custom types](#custom-types), you can use them directly for your arguments types (it's the case here for `DateTime`).
* You can also add a custom description for your custom arguments. You can see the [field arguments documentation](https://webonyx.github.io/graphql-php/type-system/object-types/#field-arguments) for more options.

The arguments you have defined or the default ones and their value will be in `$context['args']` of your resolvers.

You custom queries will be available like this:

```graphql
{
  retrievedQueryBook(id: "/books/56") {
    title
  }

  notRetrievedQueryBook {
    title
  }

  withDefaultArgsNotRetrievedQueryBook(id: "/books/56") {
    title
  }

  withCustomArgsQueryBook(id: "/books/23", log: true, logDate: "2019-12-20") {
    title
  }

  collectionQueryBooks {
    edges {
      node {
        title
      }
    }
  }
}
```

## Mutations

If you don't know what mutations are yet, the documentation about them is [here](https://graphql.org/learn/queries/#mutations).

For each resource, three mutations are available: one for creating it (`create`), one for updating it (`update`) and one for deleting it (`delete`).

When updating or deleting a resource, you need to pass the **IRI** of the resource as argument. See [Global Object Identifier](#global-object-identifier) for more information.

### Client Mutation ID

Following the [Relay Input Object Mutations Specification](https://github.com/facebook/relay/blob/v7.1.0/website/spec/Mutations.md#relay-input-object-mutations-specification),
you can pass a `clientMutationId` as argument and can ask its value as a field.

For example, if you delete a book:

```graphql
mutation DeleteBook($id: ID!, $clientMutationId: String!) {
  deleteBook(input: {id: $id, clientMutationId: $clientMutationId}) {
    clientMutationId
  }
}
```

### Custom Mutations

Creating custom mutations is comparable to creating [custom queries](#custom-queries).

Create your resolver:

```php
<?php
// api/src/Resolver/BookMutationResolver.php
namespace App\Resolver;

use ApiPlatform\GraphQl\Resolver\MutationResolverInterface;
use App\Entity\Book;

final class BookMutationResolver implements MutationResolverInterface
{
    /**
     * @param Book|null $item
     *
     * @return Book
     */
    public function __invoke($item, array $context)
    {
        // Mutation input arguments are in $context['args']['input'].

        // Do something with the book.
        // Or fetch the book if it has not been retrieved.

        // The returned item will pe persisted.
        return $item;
    }
}
```

As you can see, depending on how you configure your custom mutation in the resource, the item is retrieved or not.
For instance, if you don't set an `id` argument or if you disable the `read` or the `deserialize` stage (other stages [can also be disabled](#disabling-resolver-stages)),
the received item will be `null`.

Likewise, if you don't want your item to be persisted by API Platform,
you can return `null` instead of the mutated item (be careful: the response will also be `null`) or disable the `write` stage.

Don't forget the resolver is a service and you can inject the dependencies you want.

If you don't use autoconfiguration, add the tag `api_platform.graphql.mutation_resolver` to the resolver service.

Now in your resource:

```php
<?php
// api/src/Entity/Book.php
namespace App\Entity;

use ApiPlatform\Metadata\ApiResource;
use ApiPlatform\Metadata\GraphQl\Mutation;
use ApiPlatform\Metadata\GraphQl\Query;
use ApiPlatform\Metadata\GraphQl\QueryCollection;
use App\Resolver\BookMutationResolver;

#[ApiResource(
    graphQlOperations: [
        new Query(),
        new QueryCollection(),
        new Mutation(name: 'create'),
        new Mutation(name: 'update'),
        new Mutation(name: 'delete'),

        new Mutation(name: 'mutation', resolver: BookMutationResolver::class),
        new Mutation(
            name: 'withCustomArgsMutation',
            resolver: BookMutationResolver::class,
            args: [
                'sendMail' => [
                    'type' => 'Boolean!', 
                    'description' => 'Send a mail?'
                ]
            ]
        ),
        new Mutation(
            name: 'disabledStagesMutation',
            resolver: BookMutationResolver::class,
            deserialize: false, 
            write: false
        )
    ]
)]
class Book
{
    // ...
}
```

Note that you need to explicitly add the auto-generated queries and mutations if they are needed when configuring custom mutations, like it's done for the [operations](#operations).

As the custom queries, you can define your own arguments if you don't want to use the default ones (extracted from your resource).
The only difference with them is that, even if you define your own arguments, the `clientMutationId` will always be set.

The arguments will be in `$context['args']['input']` of your resolvers.

Your custom mutations will be available like this:

```graphql
{
  mutation {
    mutationBook(input: {id: "/books/18", title: "The Fitz and the Fool"}) {
      book {
        title
      }
    }
  }

  mutation {
    withCustomArgsMutationBook(input: {sendMail: true, clientMutationId: "myId}) {
      book {
        title
      }
      clientMutationId
    }
  }

  mutation {
    disabledStagesMutationBook(input: {id: "/books/18", title: "The Fitz and the Fool"}) {
      book {
        title
      }
      clientMutationId
    }
  }
}
```

## Subscriptions

Subscriptions are an [RFC](https://github.com/graphql/graphql-spec/blob/master/rfcs/Subscriptions.md#rfc-graphql-subscriptions) to allow a client to receive pushed realtime data from the server.

In API Platform, the built-in subscription support is handled by using [Mercure](https://mercure.rocks/) as its underlying protocol.

### Enable Update Subscriptions for a Resource

To enable update subscriptions for a resource, these conditions have to be met:

* the [Mercure hub and bundle need to be installed and configured](mercure.md#installing-mercure-support).
* Mercure needs to be enabled for the resource.
* the `update` mutation needs to be enabled for the resource.
* the subscription needs to be enabled for the resource.

For instance, your resource should look like this:

```php
<?php
// api/src/Entity/Book.php
namespace App\Entity;

use ApiPlatform\Metadata\ApiResource;
use ApiPlatform\Metadata\GraphQl\Mutation;
use ApiPlatform\Metadata\GraphQl\Subscription;

#[ApiResource(mercure: true, graphQlOperations: [
    new Mutation(name: 'update'),
    new Subscription()
])]
class Book
{
    // ...
}
```

### Subscribe

Doing a subscription is very similar to doing a query:

```graphql
{
  subscription {
    updateBookSubscribe(input: {id: "/books/1", clientSubscriptionId: "myId"}) {
      book {
        title
        isbn
      }
      mercureUrl
      clientSubscriptionId
    }
  }
}
```

As you can see, you need to pass the **IRI** of the resource as argument. See [Global Object Identifier](#global-object-identifier) for more information.

You can also pass `clientSubscriptionId` as argument and can ask its value as a field.

In the payload of the subscription, the given fields of the resource will be the fields you subscribe to: if any of these fields is updated, you will be pushed their updated values.

The `mercureUrl` field is the Mercure URL you need to use to [subscribe to the updates](https://mercure.rocks/docs/getting-started#subscribing) on the client-side.

### Receiving an Update

On the client side, you will receive the pushed updated data like you would receive the updated data if you did an `update` mutation.

For instance, you could receive a JSON payload like this:

```json
{
  "book": {
    "title": "Updated title",
    "isbn": "978-6-6344-4051-1"
  }
}
```

### Subscriptions Cache

Internally, API Platform stores the subscriptions in a cache, using the [Symfony Cache](https://symfony.com/doc/current/cache.html).

The cache is named `api_platform.graphql.cache.subscription` and the subscription keys are generated from the subscription payload by using a SHA-256 hash.

It's recommended to use an adapter like Redis for this cache.

## Workflow of the Resolvers

API Platform resolves the queries and mutations by using its own **resolvers**.

Even if you create your [custom queries](#custom-queries) or your [custom mutations](#custom-mutations),
these resolvers will be used and yours will be called at the right time.

Each resolver follows a workflow composed of **stages**.

The schema below describes them:

![Resolvers Workflow](images/diagrams/resolvers-workflow.svg)

Each stage corresponds to a service. It means you can take control of the workflow wherever you want by decorating them!

Here is an example of the decoration of the write stage, for instance if you want to persist your data as you want.

Create your *WriteStage*:

```php
<?php
namespace App\Stage;

use ApiPlatform\GraphQl\Resolver\Stage\WriteStageInterface;

final class WriteStage implements WriteStageInterface
{
    private $writeStage;

    public function __construct(WriteStageInterface $writeStage)
    {
        $this->writeStage = $writeStage;
    }

    /**
     * {@inheritdoc}
     */
    public function __invoke($data, string $resourceClass, string $operationName, array $context)
    {
        // You can add pre-write code here.

        // Call the decorated write stage (this syntax calls the __invoke method).
        $writtenObject = ($this->writeStage)($data, $resourceClass, $operationName, $context);

        // You can add post-write code here.

        return $writtenObject;
    }
}
```

Decorate the API Platform stage service:

```yaml
# api/config/services.yaml
services:
    # ...
    'App\Stage\WriteStage':
        decorates: api_platform.graphql.resolver.stage.write
```

### Disabling Resolver Stages

If you need to, you can disable some stages done by the resolvers, for instance if you don't want your data to be validated.

The following table lists the stages you can disable in your resource configuration.

Attribute     | Type   | Default | Description
--------------|--------|---------|-------------
`read`        | `bool` | `true`  | Enables or disables the reading of data
`deserialize` | `bool` | `true`  | Enables or disables the deserialization of data (mutation only)
`validate`    | `bool` | `true`  | Enables or disables the validation of the denormalized data (mutation only)
`write`       | `bool` | `true`  | Enables or disables the writing of data into the persistence system (mutation only)
`serialize`   | `bool` | `true`  | Enables or disables the serialization of data

A stage can be disabled at the operation level:

```php
<?php
// api/src/Entity/Book.php
namespace App\Entity;

use ApiPlatform\Metadata\ApiResource;
use ApiPlatform\Metadata\GraphQl\Mutation;
use ApiPlatform\Metadata\GraphQl\Query;
use ApiPlatform\Metadata\GraphQl\QueryCollection;

#[ApiResource(graphQlOperations: [
    new Query(),
    new QueryCollection(),
    new Mutation(name: 'create', write: false)
])]
class Book
{
    // ...
}
```

Or at the resource attributes level (will be also applied in REST and for all operations):

```php
<?php
// api/src/Entity/Book.php
namespace App\Entity;

use ApiPlatform\Metadata\ApiResource;
use ApiPlatform\Metadata\GraphQl\Mutation;
use ApiPlatform\Metadata\GraphQl\Query;
use ApiPlatform\Metadata\GraphQl\QueryCollection;

#[ApiResource(write: false, graphQlOperations: [
    new Query(),
    new QueryCollection(),
    new Mutation(name: 'create')
])]
class Book
{
    // ...
}
```

## Events

No events are sent by the resolvers in API Platform. If you want to add your custom logic, [decorating the stages](#workflow-of-the-resolvers) is
the recommended way to do it.

However, if you really want to use events, you can by installing a [bundle dispatching events before and after the stages](https://github.com/alanpoulain/ApiPlatformEventsBundle).

## Filters

Filters are supported out-of-the-box. Follow the [filters](filters.md) documentation and your filters will be available as arguments of queries.

However you don't necessarily have the same needs for your GraphQL endpoint as for your REST one.

In the `QueryCollection` attribute, you can choose to decorrelate the GraphQL filters.
In order to keep the default behavior (possibility to fetch, delete, update or create), define all the auto-generated operations (`Query` ,`QueryCollection`, and the `delete`, `update` and `create` `Mutation`).

For example, this entity will have a search filter for REST and a date filter for GraphQL:

```php
<?php
// api/src/Entity/Offer.php
namespace App\Entity;

use ApiPlatform\Metadata\ApiResource;
use ApiPlatform\Metadata\GraphQl\Mutation;
use ApiPlatform\Metadata\GraphQl\Query;
use ApiPlatform\Metadata\GraphQl\QueryCollection;

#[ApiResource(filters: ['offer.search_filter'], graphQlOperations: [
    new Query(),
    new QueryCollection(filters: ['offer.date_filter']),
    new Mutation(name: 'create'),
    new Mutation(name: 'update'),
    new Mutation(name: 'delete')
])]
class Offer
{
    // ...
}
```

### Syntax for Filters with a List of Key / Value Arguments

Some filters like the [exists filter](filters.md#exists-filter) or the [order filter](filters.md#order-filter-sorting) take a list of key / value as arguments.

The first syntax coming to mind to use them is to write:

```graphql
{
  offers(order: {id: "ASC", name: "DESC"}) {
    edges {
      node {
        id
        name
      }
    }
  }
}
```

However this syntax has a problematic issue: it doesn't keep the order of the arguments.
These filters usually need a proper order to give results as expected.

That's why this syntax needs to be used instead:

```graphql
{
  offers(order: [{id: "ASC"}, {name: "DESC"}]) {
    edges {
      node {
        id
        name
      }
    }
  }
}
```

Since a list is used for the arguments, the order is preserved.

### Filtering on Nested Properties

Unlike for REST, all built-in filters support nested properties using the underscore (`_`) syntax instead of the dot (`.`) syntax, e.g.:

```php
<?php
// api/src/Entity/Offer.php
namespace App\Entity;

use ApiPlatform\Metadata\ApiFilter;
use ApiPlatform\Metadata\ApiResource;
use ApiPlatform\Doctrine\Orm\Filter\OrderFilter;
use ApiPlatform\Doctrine\Orm\Filter\SearchFilter;

#[ApiResource]
#[ApiFilter(OrderFilter::class, properties: ['product.releaseDate'])]
#[ApiFilter(SearchFilter::class, properties: ['product.color' => 'exact'])]
class Offer
{
    // ...
}
```

The above allows you to find offers by their respective product's color like for the REST Api.
You can then filter using the following syntax:

```graphql
{
  offers(product_color: "red") {
    edges {
      node {
        id
        product {
          name
          color
        }
      }
    }
  }
}
```

Or order your results like:

```graphql
{
  offers(order: [{product_releaseDate: "DESC"}]) {
    edges {
      node {
        id
        product {
          name
          color
        }
      }
    }
  }
}
```

Another difference with the REST API filters is that the keyword `_list` must be used instead of the traditional `[]` to filter over multiple values.

For example, if you want to search the offers with a green or a red product you can use the following syntax:

```graphql
{
  offers(product_color_list: ["red", "green"]) {
    edges {
      node {
        id
        product {
          name
          color
        }
      }
    }
  }
}
```

## Pagination

API Platform natively enables a cursor-based pagination for collections.
It supports [GraphQL's Complete Connection Model](https://graphql.org/learn/pagination/#complete-connection-model) and is compatible with [GraphQL Cursor Connections Specification](https://relay.dev/graphql/connections.htm).

A page-based pagination can also be enabled per resource or per operation.

### Using the Cursor-based Pagination

Here is an example query leveraging the pagination system:

```graphql
{
  offers(first: 10, after: "cursor") {
    totalCount
    pageInfo {
      endCursor
      hasNextPage
    }
    edges {
      cursor
      node {
        id
      }
    }
  }
}
```

Two pairs of parameters work with the query:

* `first` and `after`;
* `last` and `before`.

More precisely:

* `first` corresponds to the items per page starting from the beginning;
* `after` corresponds to the `cursor` from which the items are returned.

* `last` corresponds to the items per page starting from the end;
* `before` corresponds to the `cursor` from which the items are returned, from a backwards point of view.

The current page always has a `startCursor` and an `endCursor`, present in the `pageInfo` field.

To get the next page, you would add the `endCursor` from the current page as the `after` parameter.

```graphql
{
  offers(first: 10, after: "endCursor") {
  }
}
```

For the previous page, you would add the `startCursor` from the current page as the `before` parameter.

```graphql
{
  offers(last: 10, before: "startCursor") {
  }
}
```

How do you know when you have reached the last page? It is the aim of the property `hasNextPage` or `hasPreviousPage` in `pageInfo`.
When it is false, you know it is the last page and moving forward or backward will give you an empty result.

### Using the Page-based Pagination

In order to use the page-based pagination, you need to enable it in the resource.

For instance at the operation level:

```php
<?php
// api/src/Entity/Offer.php
namespace App\Entity;

use ApiPlatform\Metadata\ApiResource;
use ApiPlatform\Metadata\GraphQl\Mutation;
use ApiPlatform\Metadata\GraphQl\Query;
use ApiPlatform\Metadata\GraphQl\QueryCollection;

#[ApiResource(graphQlOperations: [
    new Query(),
    new QueryCollection(paginationType: 'page'),
    new Mutation(name: 'create'),
    new Mutation(name: 'update'),
    new Mutation(name: 'delete')
])]
class Offer
{
    // ...
}
```

Or if you want to do it at the resource level:

```php
<?php
// api/src/Entity/Offer.php
namespace App\Entity;

use ApiPlatform\Metadata\ApiResource;

#[ApiResource(paginationType: 'page')]
class Offer
{
    // ...
}
```

Once enabled, a `page` filter will be available in the collection query (its name [can be changed in the configuration](pagination.md)) and an `itemsPerPage` filter will be available too if [client-side-pagination](pagination.md#client-side) is enabled.

A `paginationInfo` field can be queried to obtain the following information:

* `itemsPerPage`: the number of items per page. To change it, follow the [pagination documentation](pagination.md#changing-the-number-of-items-per-page).
* `lastPage`: the last page of the collection.
* `totalCount`: the total number of items in the collection.

The collection items data are available in the `collection` field.

An example of a query:

```graphql
{
  offers(page: 3, itemsPerPage: 15) {
    collection {
      id
    }
    paginationInfo {
      itemsPerPage
      lastPage
      totalCount
    }
  }
}
```

### Disabling the Pagination

See also the [pagination documentation](pagination.md#disabling-the-pagination).

#### Globally

The pagination can be disabled for all GraphQL resources using this configuration:

```yaml
# api/config/packages/api_platform.yaml
api_platform:
    graphql:
        collection:
            pagination:
                enabled: false
```

#### For a Specific Resource

It can also be disabled for a specific resource (REST and GraphQL):

```php
<?php
// api/src/Entity/Book.php
namespace App\Entity;

use ApiPlatform\Metadata\ApiResource;

#[ApiResource(paginationEnabled: false)]
class Book
{
    // ...
}
```

#### For a Specific Resource Collection Operation

You can also disable the pagination for a specific collection operation:

```php
<?php
// api/src/Entity/Book.php
namespace App\Entity;

use ApiPlatform\Metadata\ApiResource;
use ApiPlatform\Metadata\GraphQl\QueryCollection;

#[ApiResource(graphQlOperations: [new QueryCollection(paginationEnabled: false)])]
class Book
{
    // ...
}
```

### Partial Pagination

[Partial pagination](pagination.md#partial-pagination) is possible with GraphQL.

When enabled, backwards pagination will not be possible, and the `hasNextPage` information will be always `false`.

## Security

To add a security layer to your queries and mutations, follow the [security](security.md) documentation.

The REST security configuration and the GraphQL one are **not** correlated.

If you have only some parts differing between REST and GraphQL, you have to redefine the common parts anyway.

In the example below, we want the same security rules as we have in REST, but we also want to allow an admin to delete a book only in GraphQL.
Please note that, it's not possible to update a book in GraphQL because the `update` operation is not defined.

```php
<?php
// api/src/Entity/Book.php
namespace App\Entity;

use ApiPlatform\Metadata\ApiResource;
use ApiPlatform\Metadata\Get;
use ApiPlatform\Metadata\GraphQl\Mutation;
use ApiPlatform\Metadata\GraphQl\Query;
use ApiPlatform\Metadata\GraphQl\QueryCollection;
use ApiPlatform\Metadata\Post;

#[ApiResource(
    security: "is_granted('ROLE_USER')", 
    operations: [
        new Get(security: "is_granted('ROLE_USER') and object.owner == user", securityMessage: 'Sorry, but you are not the book owner.'),
        new Post(security: "is_granted('ROLE_ADMIN')", securityMessage: 'Only admins can add books.')
    ],
    graphQlOperations: [
        new Query(security: "is_granted('ROLE_USER') and object.owner == user"),
        new QueryCollection(security: "is_granted('ROLE_ADMIN')"),
        new Mutation(name: 'delete', security: "is_granted('ROLE_ADMIN')"),
        new Mutation(name: 'create', security: "is_granted('ROLE_ADMIN')")
    ]
)]
class Book
{
    // ...
}
```

### Securing Properties (Including Associations)

You may want to limit access to certain resource properties with a security expression. This can be done with the `ApiProperty` `security` attribute.

Note: adding the `ApiProperty` `security` expression to a GraphQL property will automatically make the GraphQL property type nullable (if it wasn't already).
This is because `null` is returned as the property value if access is denied via the `security` expression.

In GraphQL, it's possible to expose associations - allowing nested querying.
For example, associations can be made with Doctrine ORM's `OneToMany`, `ManyToOne`, `ManyToMany`, etc.

It's important to note that the security defined on resource operations applies only to the exposed query/mutation endpoints (e.g. `Query.users`, `Mutation.updateUser`, etc.).
Resource operation security is defined via the `security` attribute for each operation defined on the resource.
This security is *not* applied to exposed associations.

Associations can instead be secured with the `ApiProperty` `security` attribute. This provides the flexibility to have different security depending on where an association is exposed.

To prevent traversal attacks, you should ensure that any exposed associations are secured appropriately.
A traversal attack is where a user can gain unintended access to a resource by querying nested associations, gaining access to a resource that prevents direct access (via the query endpoint).
For example, a user may be denied using `Query.getUser` to get a user, but is able to access the user through an association on an object that they do have access to (e.g. `document.createdBy`).

The following example shows how associations can be secured:

```php
<?php
// api/src/Entity/User.php
namespace App\Entity;

use ApiPlatform\Metadata\ApiProperty;
use ApiPlatform\Metadata\ApiResource;
use ApiPlatform\Metadata\GraphQl\Query;
use ApiPlatform\Metadata\GraphQl\QueryCollection;
use Doctrine\ORM\Mapping as ORM;

/**
 * @ORM\Entity
 */
 #[ApiResource(graphQlOperations: [
    new Query(security: 'is_granted("VIEW", object)'),
    new QueryCollection(security: 'is_granted("ROLE_ADMIN")')
 ])]
class User
{
    // ...

    /**
     * @ORM\ManyToMany(targetEntity=Document::class, mappedBy="viewers")
     */
    #[ApiProperty(security: 'is_granted("VIEW", object)')]
    private Collection $viewableDocuments;
    
    /**
     * @ORM\Column(type="string", length=180, unique=true)
     */
    #[ApiProperty(security: 'is_granted("ROLE_ADMIN")')]
    private string $email;
}
```

```php
<?php
// api/src/Entity/Document.php
namespace App\Entity;

use ApiPlatform\Metadata\ApiProperty;
use ApiPlatform\Metadata\ApiResource;
use ApiPlatform\Metadata\GraphQl\Query;
use ApiPlatform\Metadata\GraphQl\QueryCollection;
use Doctrine\ORM\Mapping as ORM;

/**
 * @ORM\Entity
 */
 #[ApiResource(graphQlOperations: [
    new Query(security: 'is_granted("VIEW", object)'),
    new QueryCollection(security: 'is_granted("ROLE_ADMIN")')
 ])]
class Document
{
    // ...

    /**
     * @ORM\ManyToMany(targetEntity=User::class, inversedBy="viewableDocuments")
     */
    #[ApiProperty(security: 'is_granted("VIEW", object)')]
    private Collection $viewers;

    /**
     * @ORM\ManyToOne(targetEntity=User::class)
     */
    #[ApiProperty(security: 'is_granted("VIEW", object)')]
    protected ?User $createdBy = null;
}
```

The above example only allows admins to see the full collection of each resource (`QueryCollection`).
Users must be granted the `VIEW` attribute on a resource to be able to query it directly (`Query`) - which would use a `Voter` to make this decision.

Similar to `Query`, all associations are secured, requiring `VIEW` access on the parent object (*not* on the association).
This means that a user with `VIEW` access to a `Document` is able to see all users who are in the `viewers` collection, as well as the `createdBy` association.
This may be a little too open, so you could instead do a role check here to only allow admins to access these fields, or check for a different attribute that could be implemented in the voter (e.g. `VIEW_CREATED_BY`.)
Alternatively, you could still expose the users, but limit the visible fields by limiting access with `ApiProperty` `security` (such as the `User::$email` property above) or with [dynamic serializer groups](serialization.md#changing-the-serialization-context-dynamically).

## Serialization Groups

You may want to restrict some resource's attributes to your GraphQL clients.

As described in the [serialization process](serialization.md) documentation, you can use serialization groups to expose only the attributes you want in queries or in mutations.

If the (de)normalization context between GraphQL and REST is different, use the `(de)normalizationContext` key to change it in each query and mutations.

Note that:

* A **query** is only using the normalization context.
* A **mutation** is using the denormalization context for its input and the normalization context for its output.

The following example shows you what can be done:

```php
<?php
// api/src/Entity/Book.php
namespace App\Entity;

use ApiPlatform\Metadata\ApiResource;
use ApiPlatform\Metadata\GraphQl\Mutation;
use ApiPlatform\Metadata\GraphQl\Query;
use ApiPlatform\Metadata\GraphQl\QueryCollection;
use Symfony\Component\Serializer\Annotation\Groups;

#[ApiResource(
    normalizationContext: ['groups' => ['read']], 
    denormalizationContext: ['groups' => ['write']],
    graphQlOperations: [
        new Query(normalizationContext: ['groups' => ['query']]),
        new QueryCollection(normalizationContext: ['groups' => ['query_collection']])
        new Mutation(
            name: 'create',
            normalizationContext: ['groups' => ['query_collection']],
            denormalizationContext: ['groups' => ['mutation']]
        )
    ]
)]
class Book
{
    // ...

    #[Groups(['read', 'write', 'query', 'query_collection'])]
    public $title;

    #[Groups(['read', 'mutation', 'query'])]
    public $author;

    // ...
}
```

In this case, the REST endpoint will be able to get the two attributes of the book and to modify only its title.

The GraphQL endpoint will be able to query the title and author of an item.
It will be able to query the title of the items in the collection.
It will only be able to create a book with an author.
When doing this mutation, the author of the created book will not be returned (the title will be instead).

### Different Types when Using Different Serialization Groups

When you use different serialization groups, it will create different types in your schema.

Make sure you understand the implications when doing this: having different types means breaking the cache features in some GraphQL clients (in [Apollo Client](https://www.apollographql.com/docs/react/caching/cache-configuration/#automatic-cache-updates) for example).

For instance:

* If you use a different `normalizationContext` for a mutation, a `MyResourcePayloadData` type with the restricted fields will be generated and used instead of `MyResource` (the query type).
* If you use a different `normalizationContext` for the query of an item (`Query` attribute) and for the query of a collection (`QueryCollection` attribute), two types `MyResourceItem` and `MyResourceCollection` with the restricted fields will be generated and used instead of `MyResource` (the query type).

### Embedded Relation Input (Creation of Relation in Mutation)

By default, creating a relation when using a `create` or `update` mutation is not possible.

Indeed, the mutation expects an IRI for the relation in the input, so you need to use an existing relation.

For instance if you have the following resource:

```php
<?php
// api/src/Entity/Book.php
namespace App\Entity;

use ApiPlatform\Metadata\ApiResource;
use ApiPlatform\Metadata\GraphQl\Mutation;

#[ApiResource(graphQlOperations: [new Mutation(name: 'create')])]
class Book
{
    // ...

    public string $title;

    public ?Author $author;

    // ...
}
```

Creating a book with its author will be done like this, where `/authors/32` is the IRI of an existing resource:

```graphql
{
  mutation {
    createBook(input: {title: "The Name of the Wind", author: "/authors/32"}) {
      book {
        title
        author {
          name
        }
      }
    }
  }
}
```

In order to create an author as the same time as a book,
you need to use the denormalization context and groups on the book and the author
(see also [the dedicated part in the serialization documentation](serialization.md#denormalization):

```php
<?php
// api/src/Entity/Book.php
namespace App\Entity;

use ApiPlatform\Metadata\ApiResource;
use ApiPlatform\Metadata\GraphQl\Mutation;
use Symfony\Component\Serializer\Annotation\Groups;

#[ApiResource(graphQlOperations: [new Mutation(name: 'create', denormalizationContext: ['groups' => ['book:create']])])]
class Book
{
    // ...

    #[Groups(['book:create'])]
    public string $title;

    #[Groups(['book:create'])]
    public ?Author $author;

    // ...
}
```

And in the author resource:

```php
<?php
// api/src/Entity/Author.php
namespace App\Entity;

use ApiPlatform\Metadata\ApiResource;
use Symfony\Component\Serializer\Annotation\Groups;

#[ApiResource]
class Author
{
    // ...

    #[Groups(['book:create'])]
    public string $name;

    // ...
}
```

In this case, creating a book with its author can now be done like this:

```graphql
{
  mutation {
    createBook(input: {title: "The Name of the Wind", author: {name: "Patrick Rothfuss"}}) {
      book {
        title
        author {
          name
        }
      }
    }
  }
}
```

## Exception and Error

### Handling Exceptions and Errors (Logging, Filtering, ...)

When there are errors (GraphQL ones, or if an exception is sent), a default error handler (`api_platform.graphql.error_handler`) is called.
Its main responsibility is to apply a formatter to them.

If you need to log the errors, or if you want to filter them, you have to decorate this service.

For instance, create a class like this:

```php
<?php
// api/src/Error/ErrorHandler.php
namespace App\Error;

use ApiPlatform\GraphQl\Error\ErrorHandlerInterface;

final class ErrorHandler implements ErrorHandlerInterface
{
    private $defaultErrorHandler;

    public function __construct(ErrorHandlerInterface $defaultErrorHandler)
    {
        $this->defaultErrorHandler = $defaultErrorHandler;
    }

    /**
     * {@inheritdoc}
     */
    public function __invoke(array $errors, callable $formatter): array
    {
        // Log or filter the errors.

        return ($this->defaultErrorHandler)($errors, $formatter);
    }
}
```

Then register the service:

[codeSelector]

```yaml
# api/config/services.yaml
services:
    # ...
    App\Error\ErrorHandler:
        decorates: api_platform.graphql.error_handler
```

```xml
<?xml version="1.0" encoding="UTF-8" ?>
<!-- api/config/services.xml -->
<container xmlns="http://symfony.com/schema/dic/services"
    xmlns:xsd="http://www.w3.org/2001/XMLSchema-instance"
    xsd:schemaLocation="http://symfony.com/schema/dic/services https://symfony.com/schema/dic/services/services-1.0.xsd">

    <services>
        <service id="App\Error\ErrorHandler"
            decorates="api_platform.graphql.error_handler"
        />
    </services>
</container>
```

```php
<?php
// api/config/services.php
namespace Symfony\Component\DependencyInjection\Loader\Configurator;

use App\Error\ErrorHandler;
use App\Mailer;

return function(ContainerConfigurator $configurator) {
    $services = $configurator->services();

    $services->set(ErrorHandler::class)
        ->decorate('api_platform.graphql.error_handler');
};
```

[/codeSelector]

### Formatting Exceptions and Errors

By default, if an exception is sent when resolving a query or a mutation or if there are GraphQL errors, they are normalized following the [GraphQL specification](https://github.com/graphql/graphql-spec/blob/master/spec/Section%207%20--%20Response.md#errors).

It means an `errors` entry will be returned in the response, containing the following entries: `message`, `extensions`, `locations` and `path`.
For more information, please [refer to the documentation in graphql-php](https://webonyx.github.io/graphql-php/error-handling/#default-error-formatting).

In `prod` mode, the displayed message will be a generic one, excepted for a `RuntimeException` (and all exceptions inherited from it) for which it will be its actual message.
This behavior is different from what is described in the [graphql-php documentation](https://webonyx.github.io/graphql-php/error-handling).
It's because a built-in [custom exception normalizer](#custom-exception-normalizer) is used to normalize the `RuntimeException` and change the default behavior.

If you are in `dev` mode, more entries will be added in the response: `debugMessage` (containing the actual exception message, for instance in the case of a `LogicException`) and `trace` (the formatted exception trace).

For some specific exceptions, built-in [custom exception normalizers](#custom-exception-normalizer) are also used to add more information.
It's the case for a `HttpException` for which the `status` entry will be added under `extensions` and for a `ValidationException` for which `status` (by default 422) and `violations` entries will be added.

#### Custom Exception Normalizer

If you want to add more specific behaviors depending on the exception or if you want to change the behavior of the built-in ones, you can do so by creating your own normalizer.

Please follow the [Symfony documentation to create a custom normalizer](https://symfony.com/doc/current/serializer/custom_normalizer.html).

The code should look like this:

```php
<?php
// api/src/Serializer/Exception/MyExceptionNormalizer.php
namespace App\Serializer\Exception;

use App\Exception\MyException;
use GraphQL\Error\Error;
use GraphQL\Error\FormattedError;
use Symfony\Component\Serializer\Normalizer\NormalizerInterface;

final class MyExceptionNormalizer implements NormalizerInterface
{
    /**
     * {@inheritdoc}
     */
    public function normalize($object, $format = null, array $context = []): array
    {
        $exception = $object->getPrevious();
        $error = FormattedError::createFromException($object);

        // Add your logic here and add your specific data in the $error array (in the 'extensions' entry to follow the GraphQL specification).
        // $error['extensions']['yourEntry'] = ...;

        return $error;
    }

    /**
     * {@inheritdoc}
     */
    public function supportsNormalization($data, $format = null): bool
    {
        return $data instanceof Error && $data->getPrevious() instanceof MyException;
    }
}
```

You can see that, in the `normalize` method, you should add a call to `FormattedError::createFromException` in order to have the same behavior as the other normalizers.

When registering your custom normalizer, you can add a priority to order your normalizers between themselves.

If you use a positive priority (or no priority), your normalizer will always be called before the built-in normalizers.
For instance, you can register a custom normalizer like this:

```yaml
# api/config/services.yaml
services:
    App\Serializer\Exception\MyExceptionNormalizer:
        tags:
            - { name: 'serializer.normalizer', priority: 12 }
```

## Name Conversion

You can modify how the property names of your resources are converted into field and filter names of your GraphQL schema.

By default the property name will be used without conversion. If you want to apply a name converter, follow the [Name Conversion documentation](serialization.md#name-conversion).

For instance, your resource can have properties in camelCase:

```php
<?php
// api/src/Entity/Book.php
namespace App\Entity;

use ApiPlatform\Metadata\ApiResource;
use ApiPlatform\Metadata\ApiFilter;
use ApiPlatform\Doctrine\Orm\Filter\SearchFilter;

#[ApiResource]
#[ApiFilter(SearchFilter::class, properties: ['publicationDate' => 'partial'])]
class Book
{
    // ...

    public $publicationDate;

    // ...
}
```

By default, with the search filter, the query to retrieve a collection will be:

```graphql
{
  books(publicationDate: "2010") {
    edges {
      node {
        publicationDate
      }
    }
  }
}
```

But if you use the `CamelCaseToSnakeCaseNameConverter`, it will be:

```graphql
{
  books(publication_date: "2010") {
    edges {
      node {
        publication_date
      }
    }
  }
}
```

### Nesting Separator

If you use snake_case, you can wonder how to make the difference between an underscore and the separator of the nested fields in the filter names, by default an underscore too.

For instance if you have this resource:

```php
<?php
// api/src/Entity/Book.php
namespace App\Entity;

use ApiPlatform\Metadata\ApiResource;
use ApiPlatform\Metadata\ApiFilter;
use ApiPlatform\Doctrine\Orm\Filter\SearchFilter;

#[ApiResource]
#[ApiFilter(SearchFilter::class, properties: ['relatedBooks.title' => 'exact'])]
class Book
{
    // ...

    public $title;

    #[ORM\OneToMany(targetEntity: Book::class)]
    public $relatedBooks;

    // ...
}
```

You would need to use the search filter like this:

```graphql
{
  books(related_books_title: "The Fitz and the Fool") {
    edges {
      node {
        title
      }
    }
  }
}
```

To avoid this issue, you can configure the nesting separator to use, for example, `__` instead of `_`:

```yaml
# api/config/packages/api_platform.yaml
api_platform:
    graphql:
        nesting_separator: __
# ...
```

In this case, your query will be:

```graphql
{
  books(related_books__title: "The Fitz and the Fool") {
    edges {
      node {
        title
      }
    }
  }
}
```

Much better, isn't it?

## Custom Types

You might need to add your own types to your GraphQL application.

Create your type class by implementing the interface `ApiPlatform\GraphQl\Type\Definition\TypeInterface`.

You should extend the `GraphQL\Type\Definition\ScalarType` class too to take advantage of its useful methods.

For instance, to create a custom `DateType`:

```php
<?php
namespace App\Type\Definition;

use ApiPlatform\GraphQl\Type\Definition\TypeInterface;
use GraphQL\Error\Error;
use GraphQL\Language\AST\StringValueNode;
use GraphQL\Type\Definition\ScalarType;
use GraphQL\Utils\Utils;

final class DateTimeType extends ScalarType implements TypeInterface
{
    public function __construct()
    {
        $this->name = 'DateTime';
        $this->description = 'The `DateTime` scalar type represents time data.';

        parent::__construct();
    }

    public function getName(): string
    {
        return $this->name;
    }

    /**
     * {@inheritdoc}
     */
    public function serialize($value)
    {
        // Already serialized.
        if (\is_string($value)) {
            return (new \DateTime($value))->format('Y-m-d');
        }

        if (!($value instanceof \DateTime)) {
            throw new Error(sprintf('Value must be an instance of DateTime to be represented by DateTime: %s', Utils::printSafe($value)));
        }

        return $value->format(\DateTime::ATOM);
    }

    /**
     * {@inheritdoc}
     */
    public function parseValue($value)
    {
        if (!\is_string($value)) {
            throw new Error(sprintf('DateTime cannot represent non string value: %s', Utils::printSafeJson($value)));
        }

        if (false === \DateTime::createFromFormat(\DateTime::ATOM, $value)) {
            throw new Error(sprintf('DateTime cannot represent non date value: %s', Utils::printSafeJson($value)));
        }

        // Will be denormalized into a \DateTime.
        return $value;
    }

    /**
     * {@inheritdoc}
     */
    public function parseLiteral($valueNode, ?array $variables = null)
    {
        if ($valueNode instanceof StringValueNode && false !== \DateTime::createFromFormat(\DateTime::ATOM, $valueNode->value)) {
            return $valueNode->value;
        }

        // Intentionally without message, as all information already in wrapped Exception
        throw new \Exception();
    }
}
```

You can also check the documentation of [graphql-php](https://webonyx.github.io/graphql-php/type-system/scalar-types/#writing-custom-scalar-types).

The big difference in API Platform is that the value is already serialized when it's received in your type class.
Similarly, you would not want to denormalize your parsed value since it will be done by API Platform later.

If you use autoconfiguration (the default Symfony configuration) in your application, then you are done!

Else, you need to tag your type class like this:

```yaml
# api/config/services.yaml
services:
    # ...
    App\Type\Definition\DateTimeType:
        tags:
            - { name: api_platform.graphql.type }
```

Your custom type is now registered and is available in the `TypesContainer`.

To use it please [modify the extracted types](#modify-the-extracted-types) or use it directly in [custom queries](#custom-queries) or [custom mutations](#custom-mutations).

## Modify the Extracted Types

The GraphQL schema and its types are extracted from your resources.
In some cases, you would want to modify the extracted types for instance to use your custom ones.

To do so, you need to decorate the `api_platform.graphql.type_converter` service:

```yaml
# api/config/services.yaml
services:
    # ...
    'App\Type\TypeConverter':
        decorates: api_platform.graphql.type_converter
```

Your class needs to look like this:

```php
<?php
namespace App\Type;

use ApiPlatform\GraphQl\Type\TypeConverterInterface;
use App\Entity\Book;
use GraphQL\Type\Definition\Type as GraphQLType;
use Symfony\Component\PropertyInfo\Type;

final class TypeConverter implements TypeConverterInterface
{
    private $defaultTypeConverter;

    public function __construct(TypeConverterInterface $defaultTypeConverter)
    {
        $this->defaultTypeConverter = $defaultTypeConverter;
    }

    /**
     * {@inheritdoc}
     */
    public function convertType(Type $type, bool $input, ?string $queryName, ?string $mutationName, ?string $subscriptionName, string $resourceClass, string $rootResource, ?string $property, int $depth)
    {
        if ('publicationDate' === $property
            && Book::class === $resourceClass
        ) {
            return 'DateTime';
        }

        return $this->defaultTypeConverter->convertType($type, $input, $queryName, $mutationName, $subscriptionName, $resourceClass, $rootResource, $property, $depth);
    }

    /**
     * {@inheritdoc}
     */
    public function resolveType(string $type): ?GraphQLType
    {
        return $this->defaultTypeConverter->resolveType($type);
    }
}
```

In this case, the `publicationDate` property of the `Book` class will have a custom `DateTime` type.

You can even apply this logic for a kind of property. Replace the previous condition with something like this:

```php
if (Type::BUILTIN_TYPE_OBJECT === $type->getBuiltinType()
    && is_a($type->getClassName(), \DateTimeInterface::class, true)
) {
    return 'DateTime';
}
```

All `DateTimeInterface` properties will have the `DateTime` type in this example.

## Changing the Serialization Context Dynamically

[As REST](serialization.md#changing-the-serialization-context-dynamically), it's possible to add dynamically a (de)serialization group when resolving a query or a mutation.

There are some differences though.

The service is `api_platform.graphql.serializer.context_builder` and the method to override is `create`.

The decorator could be like this:

```php
<?php
namespace App\Serializer;

use ApiPlatform\GraphQl\Serializer\SerializerContextBuilderInterface;
use App\Entity\Book;
use Symfony\Component\Security\Core\Authorization\AuthorizationCheckerInterface;

final class BookContextBuilder implements SerializerContextBuilderInterface
{
    private $decorated;
    private $authorizationChecker;

    public function __construct(SerializerContextBuilderInterface $decorated, AuthorizationCheckerInterface $authorizationChecker)
    {
        $this->decorated = $decorated;
        $this->authorizationChecker = $authorizationChecker;
    }

    public function create(?string $resourceClass, string $operationName, array $resolverContext, bool $normalization): array
    {
        $context = $this->decorated->create($resourceClass, $operationName, $resolverContext, $normalization);
        $resourceClass = $context['resource_class'] ?? null;

        if ($resourceClass === Book::class && isset($context['groups']) && $this->authorizationChecker->isGranted('ROLE_ADMIN') && false === $normalization) {
            $context['groups'][] = 'admin:input';
        }

        return $context;
    }
}
```

## Export the Schema in SDL

You may need to export your schema in SDL (Schema Definition Language) to import it in some tools.

The `api:graphql:export` command is provided to do so:

```shell-session
docker compose exec php \
    bin/console api:graphql:export -o path/to/your/volume/schema.graphql
```

Since the command prints the schema to the output if you don't use the `-o` option, you can also use this command:

```shell-session
docker compose exec php \
    bin/console api:graphql:export > path/in/host/schema.graphql
```

## Handling File Upload

Please follow the [file upload documentation](file-upload.md), only the differences will be documented here.

The file upload with GraphQL follows the [GraphQL multipart request specification](https://github.com/jaydenseric/graphql-multipart-request-spec).

You can also upload multiple files at the same time.

### Configuring the Entity Receiving the Uploaded File

Configure the entity by adding a [custom mutation resolver](#custom-mutations):

```php
<?php
// api/src/Entity/MediaObject.php
namespace App\Entity;

use ApiPlatform\Metadata\ApiProperty;
use ApiPlatform\Metadata\ApiResource;
use ApiPlatform\Metadata\GraphQl\Mutation;
use App\Resolver\CreateMediaObjectResolver;
use Doctrine\ORM\Mapping as ORM;
use Symfony\Component\HttpFoundation\File\File;
use Symfony\Component\Serializer\Annotation\Groups;
use Symfony\Component\Validator\Constraints as Assert;
use Vich\UploaderBundle\Mapping\Annotation as Vich;

/**
 * @Vich\Uploadable
 */
#[ORM\Entity]
#[ApiResource(
<<<<<<< HEAD
    normalizationContext: ['groups' => ['media_object_read']], 
    types: ['https://schema.org/MediaObject'],
    graphQlOperations: [
        new Mutation(
            name: 'upload', 
            resolver: CreateMediaObjectResolver::class, 
            deserialize: false, 
            args: [
                'file' => [
                    'type' => 'Upload!', 
                    'description' => 'The file to upload'
                ]
=======
    iri: 'https://schema.org/MediaObject',
    normalizationContext: [
        'groups' => ['media_object_read']
    ],
    graphql: [
        'upload' => [
            'mutation' => CreateMediaObjectResolver::class,
            'deserialize' => false,
            'args' => [
                'file' => ['type' => 'Upload!', 'description' => 'The file to upload']
>>>>>>> 17af024e
            ]
        )
    ]
)]
class MediaObject
{
    #[ORM\Id, ORM\Column, ORM\GeneratedValue]
    protected ?int $id = null;

<<<<<<< HEAD
    #[ApiProperty(types: ['https://schema.org/contentUrl'])]
=======
    #[ApiProperty(iri: 'https://schema.org/contentUrl')]
>>>>>>> 17af024e
    #[Groups(['media_object_read'])]
    public ?string $contentUrl = null;

    /**
     * @Vich\UploadableField(mapping="media_object", fileNameProperty="filePath")
     */
    #[Assert\NotNull(groups: ['media_object_create'])] 
    public ?File $file = null;

    #[ORM\Column(nullable: true)]
    public ?string $filePath = null;

    public function getId(): ?int
    {
        return $this->id;
    }
}
```

As you can see, a dedicated type `Upload` is used in the argument of the `upload` mutation.
If you need to upload multiple files, replace `'file' => ['type' => 'Upload!', 'description' => 'The file to upload']`
with `'files' => ['type' => '[Upload!]!', 'description' => 'Files to upload']`.

You don't need to create it, it's provided in API Platform.

### Resolving the File Upload

The corresponding resolver you added in the resource configuration should be written like this:

```php
<?php
// api/src/Resolver/CreateMediaObjectResolver.php
namespace App\Resolver;

use ApiPlatform\GraphQl\Resolver\MutationResolverInterface;
use App\Entity\MediaObject;
use Symfony\Component\HttpFoundation\File\UploadedFile;

final class CreateMediaObjectResolver implements MutationResolverInterface
{
    /**
     * @param null $item
     */
    public function __invoke($item, array $context): MediaObject
    {
        $uploadedFile = $context['args']['input']['file'];

        $mediaObject = new MediaObject();
        $mediaObject->file = $uploadedFile;

        return $mediaObject;
    }
}
```

For handling the upload of multiple files, iterate over `$context['args']['input']['files']`.

### Using the `createMediaObject` Mutation

Following the specification, the upload must be done with a `multipart/form-data` content type.

You need to enable it in the [allowed formats of API Platform](content-negotiation.md#configuring-formats-globally):

```yaml
# api/config/packages/api_platform.yaml
api_platform:
    formats:
        # ...
        multipart: ['multipart/form-data']
```

You can now upload files using the `createMediaObject` mutation, for details check [GraphQL multipart request specification](https://github.com/jaydenseric/graphql-multipart-request-spec)
and for an example implementation for the Apollo client check out [Apollo Upload Client](https://github.com/jaydenseric/apollo-upload-client).

```graphql
mutation CreateMediaObject($file: Upload!) {
    createMediaObject(input: {file: $file}) {
        mediaObject {
            id
            contentUrl
        }
    }
}
```

## Change Default Descriptions

By default, API Platform generates descriptions for mutations and subscriptions.

If you want to change them, or add some for queries, you can do it in the resource declaration, at the operation level, with the `description` attribute.

For instance, if you want to change the description of the `create` mutation:

```php
<?php
// api/src/Entity/Book.php
namespace App\Entity;

use ApiPlatform\Metadata\ApiResource;
use ApiPlatform\Metadata\GraphQl\Mutation;

#[ApiResource(graphQlOperations: [
    new Mutation(name: 'create', description: 'My custom description.')
])]
class Book
{
    // ...
}
```<|MERGE_RESOLUTION|>--- conflicted
+++ resolved
@@ -1832,6 +1832,7 @@
 namespace App\Type;
 
 use ApiPlatform\GraphQl\Type\TypeConverterInterface;
+use ApiPlatform\Metadata\GraphQl\Operation;
 use App\Entity\Book;
 use GraphQL\Type\Definition\Type as GraphQLType;
 use Symfony\Component\PropertyInfo\Type;
@@ -1848,7 +1849,7 @@
     /**
      * {@inheritdoc}
      */
-    public function convertType(Type $type, bool $input, ?string $queryName, ?string $mutationName, ?string $subscriptionName, string $resourceClass, string $rootResource, ?string $property, int $depth)
+    public function convertType(Type $type, bool $input, Operation $rootOperation, string $resourceClass, string $rootResource, ?string $property, int $depth)
     {
         if ('publicationDate' === $property
             && Book::class === $resourceClass
@@ -1856,7 +1857,7 @@
             return 'DateTime';
         }
 
-        return $this->defaultTypeConverter->convertType($type, $input, $queryName, $mutationName, $subscriptionName, $resourceClass, $rootResource, $property, $depth);
+        return $this->defaultTypeConverter->convertType($type, $input, $rootOperation, $resourceClass, $rootResource, $property, $depth);
     }
 
     /**
@@ -1976,7 +1977,6 @@
  */
 #[ORM\Entity]
 #[ApiResource(
-<<<<<<< HEAD
     normalizationContext: ['groups' => ['media_object_read']], 
     types: ['https://schema.org/MediaObject'],
     graphQlOperations: [
@@ -1989,18 +1989,6 @@
                     'type' => 'Upload!', 
                     'description' => 'The file to upload'
                 ]
-=======
-    iri: 'https://schema.org/MediaObject',
-    normalizationContext: [
-        'groups' => ['media_object_read']
-    ],
-    graphql: [
-        'upload' => [
-            'mutation' => CreateMediaObjectResolver::class,
-            'deserialize' => false,
-            'args' => [
-                'file' => ['type' => 'Upload!', 'description' => 'The file to upload']
->>>>>>> 17af024e
             ]
         )
     ]
@@ -2010,11 +1998,7 @@
     #[ORM\Id, ORM\Column, ORM\GeneratedValue]
     protected ?int $id = null;
 
-<<<<<<< HEAD
     #[ApiProperty(types: ['https://schema.org/contentUrl'])]
-=======
-    #[ApiProperty(iri: 'https://schema.org/contentUrl')]
->>>>>>> 17af024e
     #[Groups(['media_object_read'])]
     public ?string $contentUrl = null;
 
