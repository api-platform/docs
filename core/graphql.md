# GraphQL Support

[GraphQL](https://graphql.org/) is a query language made to communicate with an API and therefore is an alternative to REST.

It has some advantages compared to REST: it solves the over-fetching or under-fetching of data, is strongly typed, and is capable of retrieving multiple and nested data in one go, but it also comes with drawbacks. For example it creates overhead depending on the request.

API Platform creates a REST API by default. But you can choose to enable GraphQL as well.

Once enabled, you have nothing to do: your schema describing your API is automatically built and your GraphQL endpoint is ready to go!

## Enabling GraphQL

To enable GraphQL and its IDE (GraphiQL and GraphQL Playground) in your API, simply require the [graphql-php](https://webonyx.github.io/graphql-php/) package using Composer and clear the cache one more time:

```console
docker-compose exec php sh -c '
    composer require webonyx/graphql-php
    bin/console cache:clear
'
```

You can now use GraphQL at the endpoint: `https://localhost:8443/graphql`.

*Note:* If you used [Symfony Flex to install API Platform](../distribution/index.md#using-symfony-flex-and-composer-advanced-users), URLs will be prefixed with `/api` by default. For example, the GraphQL endpoint will be: `https://localhost:8443/api/graphql`.

## Changing Location of the GraphQL Endpoint

Sometimes you may want to have the GraphQL endpoint at a different location. This can be done by manually configuring the GraphQL controller.

```yaml
# api/config/routes.yaml
api_graphql_entrypoint:
    path: /api/graphql
    controller: api_platform.graphql.action.entrypoint
# ...
```

Change `/api/graphql` to the URI you wish the GraphQL endpoint to be accessible on.

## GraphiQL

If Twig is installed in your project, go to the GraphQL endpoint with your browser. You will see a nice interface provided by GraphiQL to interact with your API.

The GraphiQL IDE can also be found at `/graphql/graphiql`.

If you need to disable it, it can be done in the configuration:

```yaml
# api/config/packages/api_platform.yaml
api_platform:
    graphql:
        graphiql:
            enabled: false
# ...
```

### Add another Location for GraphiQL

If you want to add a different location besides `/graphql/graphiql`, you can do it like this:

```yaml
# app/config/routes.yaml
graphiql:
    path: /docs/graphiql
    controller: api_platform.graphql.action.graphiql
```

## GraphQL Playground

Another IDE is by default included in API Platform: GraphQL Playground.

It can be found at `/graphql/graphql_playground`.

You can disable it if you want in the configuration:

```yaml
# api/config/packages/api_platform.yaml
api_platform:
    graphql:
        graphql_playground:
            enabled: false
# ...
```

### Add another Location for GraphQL Playground

You can add a different location besides `/graphql/graphql_playground`:

```yaml
# app/config/routes.yaml
graphql_playground:
    path: /docs/graphql_playground
    controller: api_platform.graphql.action.graphql_playground
```

## Modifying or Disabling the Default IDE

When going to the GraphQL endpoint, you can choose to launch the IDE you want.

```yaml
# api/config/packages/api_platform.yaml
api_platform:
    graphql:
        # Choose between graphiql or graphql-playground
        default_ide: graphql-playground
# ...
```

You can also disable this feature by setting the configuration value to `false`.

```yaml
# api/config/packages/api_platform.yaml
api_platform:
    graphql:
        default_ide: false
# ...
```

## Request with `application/graphql` Content-Type

If you wish to send a [POST request using the `application/graphql` Content-Type](https://graphql.org/learn/serving-over-http/#post-request),
you need to enable it in the [allowed formats of API Platform](content-negotiation.md#configuring-formats-globally):

```yaml
# api/config/packages/api_platform.yaml
api_platform:
    formats:
        # ...
        graphql: ['application/graphql']
```

## Operations

To understand what an operation is, please refer to the [operations documentation](operations.md).

For GraphQL, the operations are defined by using the `Query`, `QueryCollection`, `Mutation` and `Subscription` attributes.

By default, the following operations are enabled:

* `Query`
* `QueryCollection`
* `Mutation(name: 'create')`
* `Mutation(name: 'update')`
* `Mutation(name: 'delete')`

You can of course disable or configure these operations.

For instance, in the following example, only the query of an item and the create mutation are enabled:

```php
<?php
// api/src/Entity/Book.php
namespace App\Entity;

use ApiPlatform\Metadata\GraphQl\Mutation;
use ApiPlatform\Metadata\GraphQl\Query;
use ApiPlatform\Metadata\ApiResource;

#[ApiResource]
#[Query]
#[Mutation(name: 'create')]
class Book
{
    // ...
}
```

## Queries

If you don't know what queries are yet, please [read the documentation about them](https://graphql.org/learn/queries/).

For each resource, two queries are available: one for retrieving an item and the other one for the collection.
For example, if you have a `Book` resource, the queries `book` and `books` can be used.

### Global Object Identifier

When querying an item, you need to pass an identifier as argument. Following the [GraphQL Global Object Identification Specification](https://relay.dev/graphql/objectidentification.htm),
the identifier needs to be globally unique. In API Platform, this argument is represented as an [IRI (Internationalized Resource Identifier)](https://www.w3.org/TR/ld-glossary/#internationalized-resource-identifier).

For example, to query a book having as identifier `89`, you have to run the following:

```graphql
{
  book(id: "/books/89") {
    title
    isbn
  }
}
```

Note that in this example, we're retrieving two fields: `title` and `isbn`.

### Custom Queries

To create a custom query, first of all you need to create its resolver.

If you want a custom query for a collection, create a class like this:

```php
<?php
// api/src/Resolver/BookCollectionResolver.php
namespace App\Resolver;

use ApiPlatform\GraphQl\Resolver\QueryCollectionResolverInterface;
use App\Entity\Book;

final class BookCollectionResolver implements QueryCollectionResolverInterface
{
    /**
     * @param iterable<Book> $collection
     *
     * @return iterable<Book>
     */
    public function __invoke(iterable $collection, array $context): iterable
    {
        // Query arguments are in $context['args'].

        foreach ($collection as $book) {
            // Do something with the book.
        }

        return $collection;
    }
}
```

If you use autoconfiguration (the default Symfony configuration) in your application, then you are done!

Else, you need to tag your resolver like this:

```yaml
# api/config/services.yaml
services:
    # ...
    App\Resolver\BookCollectionResolver:
        tags:
            - { name: api_platform.graphql.query_resolver }
```

The resolver for an item is very similar:

```php
<?php
// api/src/Resolver/BookResolver.php
namespace App\Resolver;

use ApiPlatform\GraphQl\Resolver\QueryItemResolverInterface;
use App\Entity\Book;

final class BookResolver implements QueryItemResolverInterface
{
    /**
     * @param Book|null $item
     *
     * @return Book
     */
    public function __invoke($item, array $context)
    {
        // Query arguments are in $context['args'].

        // Do something with the book.
        // Or fetch the book if it has not been retrieved.

        return $item;
    }
}
```

Note that you will receive the retrieved item or not in this resolver depending on how you configure your query in your resource.

Since the resolver is a service, you can inject some dependencies and fetch your item in the resolver if you want.

If you don't use autoconfiguration, don't forget to tag your resolver with `api_platform.graphql.query_resolver`.

Now that your resolver is created and registered, you can configure your custom query and link its resolver.

In your resource, add the following:

```php
<?php
// api/src/Entity/Book.php
namespace App\Entity;

use ApiPlatform\Metadata\ApiResource;
use ApiPlatform\Metadata\GraphQl\Mutation;
use ApiPlatform\Metadata\GraphQl\Query;
use ApiPlatform\Metadata\GraphQl\QueryCollection;
use App\Resolver\BookCollectionResolver;
use App\Resolver\BookResolver;

#[ApiResource]
/** Auto-generated queries and mutations */
#[Query]
#[QueryCollection]
#[Mutation(name: 'create')]
#[Mutation(name: 'update')]
#[Mutation(name: 'delete')]
/** Custom queries */
#[Query(name: 'retrievedQuery', resolver: BookResolver::class)]
#[Query(
    name: 'notRetrievedQuery',
    resolver: BookResolver::class,
    args: []
)]
#[Query(
    name: 'withDefaultArgsNotRetrievedQuery',
    resolver: BookResolver::class,
    read: false
)]
#[Query(
    name: 'withCustomArgsQuery',
    resolver: BookResolver::class,
    args: [
        'id' => ['type' => 'ID!'], 
        'log' => ['type' => 'Boolean!', 'description' => 'Is logging activated?'], 
        'logDate' => ['type' => 'DateTime']
    ]
)]
#[QueryCollection(name: 'collectionQuery', resolver: BookCollectionResolver::class)]
class Book
{
    // ...
}
```

Note that you need to explicitly add the auto-generated queries and mutations if they are needed when configuring custom queries, like it's done for the [operations](#operations).

As you can see, it's possible to define your own arguments for your custom queries.
They are following the GraphQL type system.
If you don't define the `args` property, it will be the default ones (for example `id` for an item).

If you don't want API Platform to retrieve the item for you, disable the `read` stage like in `withDefaultArgsNotRetrievedQuery`.
Some other stages [can be disabled](#disabling-resolver-stages).
Another option would be to make sure there is no `id` argument.
This is the case for `notRetrievedQuery` (empty args).
Conversely, if you need to add custom arguments, make sure `id` is added among the arguments if you need the item to be retrieved automatically.

Note also that:

* If you have added your [own custom types](#custom-types), you can use them directly for your arguments types (it's the case here for `DateTime`).
* You can also add a custom description for your custom arguments. You can see the [field arguments documentation](https://webonyx.github.io/graphql-php/type-system/object-types/#field-arguments) for more options.

The arguments you have defined or the default ones and their value will be in `$context['args']` of your resolvers.

You custom queries will be available like this:

```graphql
{
  retrievedQueryBook(id: "/books/56") {
    title
  }

  notRetrievedQueryBook {
    title
  }

  withDefaultArgsNotRetrievedQueryBook(id: "/books/56") {
    title
  }

  withCustomArgsQueryBook(id: "/books/23", log: true, logDate: "2019-12-20") {
    title
  }

  collectionQueryBooks {
    edges {
      node {
        title
      }
    }
  }
}
```

## Mutations

If you don't know what mutations are yet, the documentation about them is [here](https://graphql.org/learn/queries/#mutations).

For each resource, three mutations are available: one for creating it (`create`), one for updating it (`update`) and one for deleting it (`delete`).

When updating or deleting a resource, you need to pass the **IRI** of the resource as argument. See [Global Object Identifier](#global-object-identifier) for more information.

### Client Mutation Id

Following the [Relay Input Object Mutations Specification](https://github.com/facebook/relay/blob/v7.1.0/website/spec/Mutations.md#relay-input-object-mutations-specification),
you can pass a `clientMutationId` as argument and can ask its value as a field.

For example, if you delete a book:

```graphql
mutation DeleteBook($id: ID!, $clientMutationId: String!) {
  deleteBook(input: {id: $id, clientMutationId: $clientMutationId}) {
    clientMutationId
  }
}
```

### Custom Mutations

Creating custom mutations is comparable to creating [custom queries](#custom-queries).

Create your resolver:

```php
<?php
// api/src/Resolver/BookMutationResolver.php
namespace App\Resolver;

use ApiPlatform\GraphQl\Resolver\MutationResolverInterface;
use App\Entity\Book;

final class BookMutationResolver implements MutationResolverInterface
{
    /**
     * @param Book|null $item
     *
     * @return Book
     */
    public function __invoke($item, array $context)
    {
        // Mutation input arguments are in $context['args']['input'].

        // Do something with the book.
        // Or fetch the book if it has not been retrieved.

        // The returned item will pe persisted.
        return $item;
    }
}
```

As you can see, depending on how you configure your custom mutation in the resource, the item is retrieved or not.
For instance, if you don't set an `id` argument or if you disable the `read` or the `deserialize` stage (other stages [can also be disabled](#disabling-resolver-stages)),
the received item will be `null`.

Likewise, if you don't want your item to be persisted by API Platform,
you can return `null` instead of the mutated item (be careful: the response will also be `null`) or disable the `write` stage.

Don't forget the resolver is a service and you can inject the dependencies you want.

If you don't use autoconfiguration, add the tag `api_platform.graphql.mutation_resolver` to the resolver service.

Now in your resource:

```php
<?php
// api/src/Entity/Book.php
namespace App\Entity;

use ApiPlatform\Metadata\ApiResource;
use ApiPlatform\Metadata\GraphQl\Mutation;
use ApiPlatform\Metadata\GraphQl\Query;
use ApiPlatform\Metadata\GraphQl\QueryCollection;
use App\Resolver\BookMutationResolver;

#[ApiResource]
/** Auto-generated queries and mutations */
#[Query]
#[QueryCollection]
#[Mutation(name: 'create')]
#[Mutation(name: 'update')]
#[Mutation(name: 'delete')]
/** Custom mutations */
#[Mutation(name: 'mutation', resolver: BookMutationResolver::class)]
#[Mutation(
    name: 'withCustomArgsMutation',
    resolver: BookMutationResolver::class,
    args: [
        'sendMail' => [
            'type' => 'Boolean!', 
            'description' => 'Send a mail?'
        ]
    ]
)]
#[Mutation(
    name: 'disabledStagesMutation',
    resolver: BookMutationResolver::class,
    deserialize: false, 
    write: false
)]
class Book
{
    // ...
}
```

Note that you need to explicitly add the auto-generated queries and mutations if they are needed when configuring custom mutations, like it's done for the [operations](#operations).

As the custom queries, you can define your own arguments if you don't want to use the default ones (extracted from your resource).
The only difference with them is that, even if you define your own arguments, the `clientMutationId` will always be set.

The arguments will be in `$context['args']['input']` of your resolvers.

Your custom mutations will be available like this:

```graphql
{
  mutation {
    mutationBook(input: {id: "/books/18", title: "The Fitz and the Fool"}) {
      book {
        title
      }
    }
  }

  mutation {
    withCustomArgsMutationBook(input: {sendMail: true, clientMutationId: "myId}) {
      book {
        title
      }
      clientMutationId
    }
  }

  mutation {
    disabledStagesMutationBook(input: {id: "/books/18", title: "The Fitz and the Fool"}) {
      book {
        title
      }
      clientMutationId
    }
  }
}
```

## Subscriptions

Subscriptions are an [RFC](https://github.com/graphql/graphql-spec/blob/master/rfcs/Subscriptions.md#rfc-graphql-subscriptions) to allow a client to receive pushed realtime data from the server.

In API Platform, the built-in subscription support is handled by using [Mercure](https://mercure.rocks/) as its underlying protocol.

### Enable Update Subscriptions for a Resource

To enable update subscriptions for a resource, these conditions have to be met:

* the [Mercure hub and bundle need to be installed and configured](mercure.md#installing-mercure-support).
* Mercure needs to be enabled for the resource.
* the `update` mutation needs to be enabled for the resource.
* the subscription needs to be enabled for the resource.

For instance, your resource should look like this:

```php
<?php
// api/src/Entity/Book.php
namespace App\Entity;

use ApiPlatform\Metadata\ApiResource;
use ApiPlatform\Metadata\GraphQl\Mutation;
use ApiPlatform\Metadata\GraphQl\Subscription;

#[ApiResource(mercure: true)]
#[Mutation(name: 'update')]
#[Subscription]
class Book
{
    // ...
}
```

### Subscribe

Doing a subscription is very similar to doing a query:

```graphql
{
  subscription {
    updateBookSubscribe(input: {id: "/books/1", clientSubscriptionId: "myId"}) {
      book {
        title
        isbn
      }
      mercureUrl
      clientSubscriptionId
    }
  }
}
```

As you can see, you need to pass the **IRI** of the resource as argument. See [Global Object Identifier](#global-object-identifier) for more information.

You can also pass `clientSubscriptionId` as argument and can ask its value as a field.

In the payload of the subscription, the given fields of the resource will be the fields you subscribe to: if any of these fields is updated, you will be pushed their updated values.

The `mercureUrl` field is the Mercure URL you need to use to [subscribe to the updates](https://mercure.rocks/docs/getting-started#subscribing) on the client side.

### Receiving an Update

On the client side, you will receive the pushed updated data like you would receive the updated data if you did an `update` mutation.

For instance, you could receive a JSON payload like this:

```json
{
  "book": {
    "title": "Updated title",
    "isbn": "978-6-6344-4051-1"
  }
}
```

### Subscriptions Cache

Internally, API Platform stores the subscriptions in a cache, using the [Symfony Cache](https://symfony.com/doc/current/cache.html).

The cache is named `api_platform.graphql.cache.subscription` and the subscription keys are generated from the subscription payload by using a SHA-256 hash.

It's recommended to use an adapter like Redis for this cache.

## Workflow of the Resolvers

API Platform resolves the queries and mutations by using its own **resolvers**.

Even if you create your [custom queries](#custom-queries) or your [custom mutations](#custom-mutations),
these resolvers will be used and yours will be called at the right time.

Each resolver follows a workflow composed of **stages**.

The schema below describes them:

![Resolvers Workflow](images/diagrams/resolvers-workflow.svg)

Each stage corresponds to a service. It means you can take control of the workflow wherever you want by decorating them!

Here is an example of the decoration of the write stage, for instance if you want to persist your data as you want.

Create your *WriteStage*:

```php
<?php
namespace App\Stage;

use ApiPlatform\GraphQl\Resolver\Stage\WriteStageInterface;

final class WriteStage implements WriteStageInterface
{
    private $writeStage;

    public function __construct(WriteStageInterface $writeStage)
    {
        $this->writeStage = $writeStage;
    }

    /**
     * {@inheritdoc}
     */
    public function __invoke($data, string $resourceClass, string $operationName, array $context)
    {
        // You can add pre-write code here.

        // Call the decorated write stage (this syntax calls the __invoke method).
        $writtenObject = ($this->writeStage)($data, $resourceClass, $operationName, $context);

        // You can add post-write code here.

        return $writtenObject;
    }
}
```

Decorate the API Platform stage service:

```yaml
# api/config/services.yaml
services:
    # ...
    'App\Stage\WriteStage':
        decorates: api_platform.graphql.resolver.stage.write
```

### Disabling Resolver Stages

If you need to, you can disable some stages done by the resolvers, for instance if you don't want your data to be validated.

The following table lists the stages you can disable in your resource configuration.

Attribute     | Type   | Default | Description
--------------|--------|---------|-------------
`read`        | `bool` | `true`  | Enables or disables the reading of data
`deserialize` | `bool` | `true`  | Enables or disables the deserialization of data (mutation only)
`validate`    | `bool` | `true`  | Enables or disables the validation of the denormalized data (mutation only)
`write`       | `bool` | `true`  | Enables or disables the writing of data into the persistence system (mutation only)
`serialize`   | `bool` | `true`  | Enables or disables the serialization of data

A stage can be disabled at the operation level:

```php
<?php
// api/src/Entity/Book.php
namespace App\Entity;

use ApiPlatform\Metadata\ApiResource;
use ApiPlatform\Metadata\GraphQl\Mutation;
use ApiPlatform\Metadata\GraphQl\Query;
use ApiPlatform\Metadata\GraphQl\QueryCollection;

#[ApiResource]
#[Query]
#[QueryCollection]
#[Mutation(name: 'create', write: false)]
class Book
{
    // ...
}
```

Or at the resource attributes level (will be also applied in REST and for all operations):

```php
<?php
// api/src/Entity/Book.php
namespace App\Entity;

use ApiPlatform\Metadata\ApiResource;
use ApiPlatform\Metadata\GraphQl\Mutation;
use ApiPlatform\Metadata\GraphQl\Query;
use ApiPlatform\Metadata\GraphQl\QueryCollection;

#[ApiResource(write: false)]
#[Query]
#[QueryCollection]
#[Mutation(name: 'create')]
class Book
{
    // ...
}
```

## Events

No events are sent by the resolvers in API Platform. If you want to add your custom logic, [decorating the stages](#workflow-of-the-resolvers) is
the recommended way to do it.

However, if you really want to use events, you can by installing a [bundle dispatching events before and after the stages](https://github.com/alanpoulain/ApiPlatformEventsBundle).

## Filters

Filters are supported out-of-the-box. Follow the [filters](filters.md) documentation and your filters will be available as arguments of queries.

However you don't necessarily have the same needs for your GraphQL endpoint as for your REST one.

In the `QueryCollection` attribute, you can choose to decorrelate the GraphQL filters.
In order to keep the default behavior (possibility to fetch, delete, update or create), define all the auto-generated operations (`Query` ,`QueryCollection`, and the `delete`, `update` and `create` `Mutation`).

For example, this entity will have a search filter for REST and a date filter for GraphQL:

```php
<?php
// api/src/Entity/Offer.php
namespace App\Entity;

use ApiPlatform\Metadata\ApiResource;
use ApiPlatform\Metadata\GraphQl\Mutation;
use ApiPlatform\Metadata\GraphQl\Query;
use ApiPlatform\Metadata\GraphQl\QueryCollection;

#[ApiResource(filters: ['offer.search_filter'])]
#[Query]
#[QueryCollection(filters: ['offer.date_filter'])]
#[Mutation(name: 'create')]
#[Mutation(name: 'update')]
#[Mutation(name: 'delete')]
class Offer
{
    // ...
}
```

### Syntax for Filters with a List of Key / Value Arguments

Some filters like the [exists filter](filters.md#exists-filter) or the [order filter](filters.md#order-filter-sorting) take a list of key / value as arguments.

The first syntax coming to mind to use them is to write:

```graphql
{
  offers(order: {id: "ASC", name: "DESC"}) {
    edges {
      node {
        id
        name
      }
    }
  }
}
```

However this syntax has a problematic issue: it doesn't keep the order of the arguments.
These filters usually need a proper order to give results as expected.

That's why this syntax needs to be used instead:

```graphql
{
  offers(order: [{id: "ASC"}, {name: "DESC"}]) {
    edges {
      node {
        id
        name
      }
    }
  }
}
```

Since a list is used for the arguments, the order is preserved.

### Filtering on Nested Properties

Unlike for REST, all built-in filters support nested properties using the underscore (`_`) syntax instead of the dot (`.`) syntax, e.g.:

```php
<?php
// api/src/Entity/Offer.php
namespace App\Entity;

use ApiPlatform\Core\Annotation\ApiFilter;
use ApiPlatform\Metadata\ApiResource;
use ApiPlatform\Core\Bridge\Doctrine\Orm\Filter\OrderFilter;
use ApiPlatform\Core\Bridge\Doctrine\Orm\Filter\SearchFilter;

#[ApiResource]
#[ApiFilter(OrderFilter::class, properties: ['product.releaseDate'])]
#[ApiFilter(SearchFilter::class, properties: ['product.color' => 'exact'])]
class Offer
{
    // ...
}
```

The above allows you to find offers by their respective product's color like for the REST Api.
You can then filter using the following syntax:

```graphql
{
  offers(product_color: "red") {
    edges {
      node {
        id
        product {
          name
          color
        }
      }
    }
  }
}
```

Or order your results like:

```graphql
{
  offers(order: [{product_releaseDate: "DESC"}]) {
    edges {
      node {
        id
        product {
          name
          color
        }
      }
    }
  }
}
```

Another difference with the REST API filters is that the keyword `_list` must be used instead of the traditional `[]` to filter over multiple values.

For example, if you want to search the offers with a green or a red product you can use the following syntax:

```graphql
{
  offers(product_color_list: ["red", "green"]) {
    edges {
      node {
        id
        product {
          name
          color
        }
      }
    }
  }
}
```

## Pagination

API Platform natively enables a cursor-based pagination for collections.
It supports [GraphQL's Complete Connection Model](https://graphql.org/learn/pagination/#complete-connection-model) and is compatible with [GraphQL Cursor Connections Specification](https://relay.dev/graphql/connections.htm).

A page-based pagination can also be enabled per resource or per operation.

### Using the Cursor-based Pagination

Here is an example query leveraging the pagination system:

```graphql
{
  offers(first: 10, after: "cursor") {
    totalCount
    pageInfo {
      endCursor
      hasNextPage
    }
    edges {
      cursor
      node {
        id
      }
    }
  }
}
```

Two pairs of parameters work with the query:

* `first` and `after`;
* `last` and `before`.

More precisely:

* `first` corresponds to the items per page starting from the beginning;
* `after` corresponds to the `cursor` from which the items are returned.

* `last` corresponds to the items per page starting from the end;
* `before` corresponds to the `cursor` from which the items are returned, from a backwards point of view.

The current page always has a `startCursor` and an `endCursor`, present in the `pageInfo` field.

To get the next page, you would add the `endCursor` from the current page as the `after` parameter.

```graphql
{
  offers(first: 10, after: "endCursor") {
  }
}
```

For the previous page, you would add the `startCursor` from the current page as the `before` parameter.

```graphql
{
  offers(last: 10, before: "startCursor") {
  }
}
```

How do you know when you have reached the last page? It is the aim of the property `hasNextPage` or `hasPreviousPage` in `pageInfo`.
When it is false, you know it is the last page and moving forward or backward will give you an empty result.

### Using the Page-based Pagination

In order to use the page-based pagination, you need to enable it in the resource.

For instance at the operation level:

```php
<?php
// api/src/Entity/Offer.php
namespace App\Entity;

use ApiPlatform\Metadata\ApiResource;
use ApiPlatform\Metadata\GraphQl\Mutation;
use ApiPlatform\Metadata\GraphQl\Query;
use ApiPlatform\Metadata\GraphQl\QueryCollection;

#[ApiResource]
#[Query]
#[QueryCollection(paginationType: 'page')]
#[Mutation(name: 'create')]
#[Mutation(name: 'update')]
#[Mutation(name: 'delete')]
class Offer
{
    // ...
}
```

Or if you want to do it at the resource level:

```php
<?php
// api/src/Entity/Offer.php
namespace App\Entity;

use ApiPlatform\Metadata\ApiResource;

#[ApiResource(paginationType: 'page')]
class Offer
{
    // ...
}
```

Once enabled, a `page` filter will be available in the collection query (its name [can be changed in the configuration](pagination.md)) and an `itemsPerPage` filter will be available too if [client-side-pagination](pagination.md#client-side) is enabled.

A `paginationInfo` field can be queried to obtain the following information:

* `itemsPerPage`: the number of items per page. To change it, follow the [pagination documentation](pagination.md#changing-the-number-of-items-per-page).
* `lastPage`: the last page of the collection.
* `totalCount`: the total number of items in the collection.

The collection items data are available in the `collection` field.

An example of a query:

```graphql
{
  offers(page: 3, itemsPerPage: 15) {
    collection {
      id
    }
    paginationInfo {
      itemsPerPage
      lastPage
      totalCount
    }
  }
}
```

### Disabling the Pagination

See also the [pagination documentation](pagination.md#disabling-the-pagination).

#### Globally

The pagination can be disabled for all GraphQL resources using this configuration:

```yaml
# api/config/packages/api_platform.yaml
api_platform:
    graphql:
        collection:
            pagination:
                enabled: false
```

#### For a Specific Resource

It can also be disabled for a specific resource (REST and GraphQL):

```php
<?php
// api/src/Entity/Book.php
namespace App\Entity;

use ApiPlatform\Metadata\ApiResource;

#[ApiResource(paginationEnabled: false)]
class Book
{
    // ...
}
```

#### For a Specific Resource Collection Operation

You can also disable the pagination for a specific collection operation:

```php
<?php
// api/src/Entity/Book.php
namespace App\Entity;

use ApiPlatform\Metadata\ApiResource;
use ApiPlatform\Metadata\GraphQl\QueryCollection;

#[ApiResource]
#[QueryCollection(paginationEnabled: false)]
class Book
{
    // ...
}
```

### Partial Pagination

[Partial pagination](pagination.md#partial-pagination) is possible with GraphQL.

When enabled, backwards pagination will not be possible, and the `hasNextPage` information will be always `false`.

## Security

To add a security layer to your queries and mutations, follow the [security](security.md) documentation.

The REST security configuration and the GraphQL one are **not** correlated.

If you have only some parts differing between REST and GraphQL, you have to redefine the common parts anyway.

In the example below, we want the same security rules as we have in REST, but we also want to allow an admin to delete a book only in GraphQL.
Please note that, it's not possible to update a book in GraphQL because the `update` operation is not defined.

```php
<?php
// api/src/Entity/Book.php
namespace App\Entity;

use ApiPlatform\Metadata\ApiResource;
use ApiPlatform\Metadata\Get;
use ApiPlatform\Metadata\GraphQl\Mutation;
use ApiPlatform\Metadata\GraphQl\Query;
use ApiPlatform\Metadata\GraphQl\QueryCollection;
use ApiPlatform\Metadata\Post;

#[ApiResource(security: "is_granted('ROLE_USER')")]
#[Get(security: "is_granted('ROLE_USER') and object.owner == user", securityMessage: 'Sorry, but you are not the book owner.')]
#[Post(security: "is_granted('ROLE_ADMIN')", securityMessage: 'Only admins can add books.')]
#[Query(security: "is_granted('ROLE_USER') and object.owner == user")]
#[QueryCollection(security: "is_granted('ROLE_ADMIN')")]
#[Mutation(name: 'delete', security: "is_granted('ROLE_ADMIN')")]
#[Mutation(name: 'create', security: "is_granted('ROLE_ADMIN')")]
class Book
{
    // ...
}
```

### Securing Properties (Including Associations)

You may want to limit access to certain resource properties with a security expression. This can be done with the `ApiProperty` `security` attribute.

Note: adding the `ApiProperty` `security` expression to a GraphQL property will automatically make the GraphQL property type nullable (if it wasn't already).
This is because `null` is returned as the property value if access is denied via the `security` expression.

In GraphQL, it's possible to expose associations - allowing nested querying.
For example, associations can be made with Doctrine ORM's `OneToMany`, `ManyToOne`, `ManyToMany`, etc.

It's important to note that the security defined on resource operations applies only to the exposed query/mutation endpoints (e.g. `Query.users`, `Mutation.updateUser`, etc.).
Resource operation security is defined via the `security` attribute for each operation defined on the resource.
This security is *not* applied to exposed associations.

Associations can instead be secured with the `ApiProperty` `security` attribute. This provides the flexibility to have different security depending on where an association is exposed.

To prevent traversal attacks, you should ensure that any exposed associations are secured appropriately.
A traversal attack is where a user can gain unintended access to a resource by querying nested associations, gaining access to a resource that prevents direct access (via the query endpoint).
For example, a user may be denied using `Query.getUser` to get a user, but is able to access the user through an association on an object that they do have access to (e.g. `document.createdBy`).

The following example shows how associations can be secured:

```php
<?php
// api/src/Entity/User.php
namespace App\Entity;

use ApiPlatform\Metadata\ApiProperty;
use ApiPlatform\Metadata\ApiResource;
use ApiPlatform\Metadata\GraphQl\Query;
use ApiPlatform\Metadata\GraphQl\QueryCollection;
use Doctrine\ORM\Mapping as ORM;

/**
 * @ORM\Entity
 */
#[ApiResource]
#[Query(security: 'is_granted("VIEW", object)')]
#[QueryCollection(security: 'is_granted("ROLE_ADMIN")')]
class User
{
    // ...

    /**
     * @ORM\ManyToMany(targetEntity=Document::class, mappedBy="viewers")
     */
    #[ApiProperty(security: 'is_granted("VIEW", object)')]
    private Collection $viewableDocuments;
    
    /**
     * @ORM\Column(type="string", length=180, unique=true)
     */
    #[ApiProperty(security: 'is_granted("ROLE_ADMIN")')]
    private string $email;
}
```

```php
<?php
// api/src/Entity/Document.php
namespace App\Entity;

use ApiPlatform\Metadata\ApiProperty;
use ApiPlatform\Metadata\ApiResource;
use ApiPlatform\Metadata\GraphQl\Query;
use ApiPlatform\Metadata\GraphQl\QueryCollection;
use Doctrine\ORM\Mapping as ORM;

/**
 * @ORM\Entity
 */
#[ApiResource]
#[Query(security: 'is_granted("VIEW", object)')]
#[QueryCollection(security: 'is_granted("ROLE_ADMIN")')]
class Document
{
    // ...

    /**
     * @ORM\ManyToMany(targetEntity=User::class, inversedBy="viewableDocuments")
     */
    #[ApiProperty(security: 'is_granted("VIEW", object)')]
    private Collection $viewers;

    /**
     * @ORM\ManyToOne(targetEntity=User::class)
     */
    #[ApiProperty(security: 'is_granted("VIEW", object)')]
    protected ?User $createdBy = null;
}
```

The above example only allows admins to see the full collection of each resource (`QueryCollection`).
Users must be granted the `VIEW` attribute on a resource to be able to query it directly (`Query`) - which would use a `Voter` to make this decision.

Similar to `Query`, all associations are secured, requiring `VIEW` access on the parent object (*not* on the association).
This means that a user with `VIEW` access to a `Document` is able to see all users who are in the `viewers` collection, as well as the `createdBy` association.
This may be a little too open, so you could instead do a role check here to only allow admins to access these fields, or check for a different attribute that could be implemented in the voter (e.g. `VIEW_CREATED_BY`.)
Alternatively, you could still expose the users, but limit the visible fields by limiting access with `ApiProperty` `security` (such as the `User::$email` property above) or with [dynamic serializer groups](serialization.md#changing-the-serialization-context-dynamically).

## Serialization Groups

You may want to restrict some resource's attributes to your GraphQL clients.

As described in the [serialization process](serialization.md) documentation, you can use serialization groups to expose only the attributes you want in queries or in mutations.

<<<<<<< HEAD
If the (de)normalization context between GraphQL and REST is different, use the `(de)normalizationContext` key to change it in each query and mutations.
=======
If the (de)normalization context between GraphQL and REST is different, you need to change it in each GraphQL operation.
>>>>>>> d74cd614

Note that:

* A **query** is only using the normalization context.
* A **mutation** is using the denormalization context for its input and the normalization context for its output.

The following example shows you what can be done:

```php
<?php
// api/src/Entity/Book.php
namespace App\Entity;

use ApiPlatform\Metadata\ApiResource;
use ApiPlatform\Metadata\GraphQl\Mutation;
use ApiPlatform\Metadata\GraphQl\Query;
use ApiPlatform\Metadata\GraphQl\QueryCollection;
use Symfony\Component\Serializer\Annotation\Groups;

#[ApiResource(
    normalizationContext: ['groups' => ['read']], 
    denormalizationContext: ['groups' => ['write']]
)]
#[Query(normalizationContext: ['groups' => ['query']])]
#[QueryCollection(normalizationContext: ['groups' => ['query_collection']])]
#[Mutation(
    name: 'create',
    normalizationContext: ['groups' => ['query_collection']],
    denormalizationContext: ['groups' => ['mutation']]
)]
class Book
{
    // ...

    #[Groups(['read', 'write', 'query', 'query_collection'])]
    public $title;

    #[Groups(['read', 'mutation', 'query'])]
    public $author;

    // ...
}
```

In this case, the REST endpoint will be able to get the two attributes of the book and to modify only its title.

The GraphQL endpoint will be able to query the title and author of an item.
It will be able to query the title of the items in the collection.
It will only be able to create a book with an author.
When doing this mutation, the author of the created book will not be returned (the title will be instead).

### Different Types when Using Different Serialization Groups

When you use different serialization groups, it will create different types in your schema.

Make sure you understand the implications when doing this: having different types means breaking the cache features in some GraphQL clients (in [Apollo Client](https://www.apollographql.com/docs/react/caching/cache-configuration/#automatic-cache-updates) for example).

For instance:

* If you use a different `normalizationContext` for a mutation, a `MyResourcePayloadData` type with the restricted fields will be generated and used instead of `MyResource` (the query type).
* If you use a different `normalizationContext` for the query of an item (`Query` attribute) and for the query of a collection (`QueryCollection` attribute), two types `MyResourceItem` and `MyResourceCollection` with the restricted fields will be generated and used instead of `MyResource` (the query type).

### Embedded Relation Input (Creation of Relation in Mutation)

By default, creating a relation when using a `create` or `update` mutation is not possible.

Indeed, the mutation expects an IRI for the relation in the input, so you need to use an existing relation.

For instance if you have the following resource:

```php
<?php
// api/src/Entity/Book.php
namespace App\Entity;

use ApiPlatform\Metadata\ApiResource;
use ApiPlatform\Metadata\GraphQl\Mutation;

#[ApiResource]
#[Mutation(name: 'create')]
class Book
{
    // ...

    public string $title;

    public ?Author $author;

    // ...
}
```

Creating a book with its author will be done like this, where `/authors/32` is the IRI of an existing resource:

```graphql
{
  mutation {
    createBook(input: {title: "The Name of the Wind", author: "/authors/32"}) {
      book {
        title
        author {
          name
        }
      }
    }
  }
}
```

In order to create an author as the same time as a book,
you need to use the denormalization context and groups on the book and the author
(see also [the dedicated part in the serialization documentation](serialization.md#denormalization):

```php
<?php
// api/src/Entity/Book.php
namespace App\Entity;

use ApiPlatform\Metadata\ApiResource;
use ApiPlatform\Metadata\GraphQl\Mutation;
use Symfony\Component\Serializer\Annotation\Groups;

#[ApiResource]
#[Mutation(name: 'create', denormalizationContext: ['groups' => ['book:create']])]
class Book
{
    // ...

    #[Groups(['book:create'])]
    public string $title;

    #[Groups(['book:create'])]
    public ?Author $author;

    // ...
}
```

And in the author resource:

```php
<?php
// api/src/Entity/Author.php
namespace App\Entity;

use ApiPlatform\Metadata\ApiResource;
use Symfony\Component\Serializer\Annotation\Groups;

#[ApiResource]
class Author
{
    // ...

    #[Groups(['book:create'])]
    public string $name;

    // ...
}
```

In this case, creating a book with its author can now be done like this:

```graphql
{
  mutation {
    createBook(input: {title: "The Name of the Wind", author: {name: "Patrick Rothfuss"}}) {
      book {
        title
        author {
          name
        }
      }
    }
  }
}
```

## Exception and Error

### Handling Exceptions and Errors (Logging, Filtering, ...)

When there are errors (GraphQL ones, or if an exception is sent), a default error handler (`api_platform.graphql.error_handler`) is called.
Its main responsibility is to apply a formatter to them.

If you need to log the errors, or if you want to filter them, you have to decorate this service.

For instance, create a class like this:

```php
<?php
// api/src/Error/ErrorHandler.php
namespace App\Error;

use ApiPlatform\GraphQl\Error\ErrorHandlerInterface;

final class ErrorHandler implements ErrorHandlerInterface
{
    private $defaultErrorHandler;

    public function __construct(ErrorHandlerInterface $defaultErrorHandler)
    {
        $this->defaultErrorHandler = $defaultErrorHandler;
    }

    /**
     * {@inheritdoc}
     */
    public function __invoke(array $errors, callable $formatter): array
    {
        // Log or filter the errors.

        return ($this->defaultErrorHandler)($errors, $formatter);
    }
}
```

Then register the service:

[codeSelector]

```yaml
# api/config/services.yaml
services:
    # ...
    App\Error\ErrorHandler:
        decorates: api_platform.graphql.error_handler
```

```xml
<?xml version="1.0" encoding="UTF-8" ?>
<!-- api/config/services.xml -->
<container xmlns="http://symfony.com/schema/dic/services"
    xmlns:xsd="http://www.w3.org/2001/XMLSchema-instance"
    xsd:schemaLocation="http://symfony.com/schema/dic/services https://symfony.com/schema/dic/services/services-1.0.xsd">

    <services>
        <service id="App\Error\ErrorHandler"
            decorates="api_platform.graphql.error_handler"
        />
    </services>
</container>
```

```php
<?php
// api/config/services.php
namespace Symfony\Component\DependencyInjection\Loader\Configurator;

use App\Error\ErrorHandler;
use App\Mailer;

return function(ContainerConfigurator $configurator) {
    $services = $configurator->services();

    $services->set(ErrorHandler::class)
        ->decorate('api_platform.graphql.error_handler');
};
```

[/codeSelector]

### Formatting Exceptions and Errors

By default, if an exception is sent when resolving a query or a mutation or if there are GraphQL errors, they are normalized following the [GraphQL specification](https://github.com/graphql/graphql-spec/blob/master/spec/Section%207%20--%20Response.md#errors).

It means an `errors` entry will be returned in the response, containing the following entries: `message`, `extensions`, `locations` and `path`.
For more information, please [refer to the documentation in graphql-php](https://webonyx.github.io/graphql-php/error-handling/#default-error-formatting).

In `prod` mode, the displayed message will be a generic one, excepted for a `RuntimeException` (and all exceptions inherited from it) for which it will be its actual message.
This behavior is different from what is described in the [graphql-php documentation](https://webonyx.github.io/graphql-php/error-handling).
It's because a built-in [custom exception normalizer](#custom-exception-normalizer) is used to normalize the `RuntimeException` and change the default behavior.

If you are in `dev` mode, more entries will be added in the response: `debugMessage` (containing the actual exception message, for instance in the case of a `LogicException`) and `trace` (the formatted exception trace).

For some specific exceptions, built-in [custom exception normalizers](#custom-exception-normalizer) are also used to add more information.
It's the case for a `HttpException` for which the `status` entry will be added under `extensions` and for a `ValidationException` for which `status` (by default 422) and `violations` entries will be added.

#### Custom Exception Normalizer

If you want to add more specific behaviors depending on the exception or if you want to change the behavior of the built-in ones, you can do so by creating your own normalizer.

Please follow the [Symfony documentation to create a custom normalizer](https://symfony.com/doc/current/serializer/custom_normalizer.html).

The code should look like this:

```php
<?php
// api/src/Serializer/Exception/MyExceptionNormalizer.php
namespace App\Serializer\Exception;

use App\Exception\MyException;
use GraphQL\Error\Error;
use GraphQL\Error\FormattedError;
use Symfony\Component\Serializer\Normalizer\NormalizerInterface;

final class MyExceptionNormalizer implements NormalizerInterface
{
    /**
     * {@inheritdoc}
     */
    public function normalize($object, $format = null, array $context = []): array
    {
        $exception = $object->getPrevious();
        $error = FormattedError::createFromException($object);

        // Add your logic here and add your specific data in the $error array (in the 'extensions' entry to follow the GraphQL specification).
        // $error['extensions']['yourEntry'] = ...;

        return $error;
    }

    /**
     * {@inheritdoc}
     */
    public function supportsNormalization($data, $format = null): bool
    {
        return $data instanceof Error && $data->getPrevious() instanceof MyException;
    }
}
```

You can see that, in the `normalize` method, you should add a call to `FormattedError::createFromException` in order to have the same behavior as the other normalizers.

When registering your custom normalizer, you can add a priority to order your normalizers between themselves.

If you use a positive priority (or no priority), your normalizer will always be called before the built-in normalizers.
For instance, you can register a custom normalizer like this:

```yaml
# api/config/services.yaml
services:
    App\Serializer\Exception\MyExceptionNormalizer:
        tags:
            - { name: 'serializer.normalizer', priority: 12 }
```

## Name Conversion

You can modify how the property names of your resources are converted into field and filter names of your GraphQL schema.

By default the property name will be used without conversion. If you want to apply a name converter, follow the [Name Conversion documentation](serialization.md#name-conversion).

For instance, your resource can have properties in camelCase:

```php
<?php
// api/src/Entity/Book.php
namespace App\Entity;

use ApiPlatform\Metadata\ApiResource;
use ApiPlatform\Core\Annotation\ApiFilter;
use ApiPlatform\Core\Bridge\Doctrine\Orm\Filter\SearchFilter;

#[ApiResource]
#[ApiFilter(SearchFilter::class, properties: ['publicationDate' => 'partial'])]
class Book
{
    // ...

    public $publicationDate;

    // ...
}
```

By default, with the search filter, the query to retrieve a collection will be:

```graphql
{
  books(publicationDate: "2010") {
    edges {
      node {
        publicationDate
      }
    }
  }
}
```

But if you use the `CamelCaseToSnakeCaseNameConverter`, it will be:

```graphql
{
  books(publication_date: "2010") {
    edges {
      node {
        publication_date
      }
    }
  }
}
```

### Nesting Separator

If you use snake_case, you can wonder how to make the difference between an underscore and the separator of the nested fields in the filter names, by default an underscore too.

For instance if you have this resource:

```php
<?php
// api/src/Entity/Book.php
namespace App\Entity;

use ApiPlatform\Metadata\ApiResource;
use ApiPlatform\Core\Annotation\ApiFilter;
use ApiPlatform\Core\Bridge\Doctrine\Orm\Filter\SearchFilter;

#[ApiResource]
#[ApiFilter(SearchFilter::class, properties: ['relatedBooks.title' => 'exact'])]
class Book
{
    // ...

    public $title;

    /**
     * @ORM\OneToMany(targetEntity="Book")
     */
    public $relatedBooks;

    // ...
}
```

You would need to use the search filter like this:

```graphql
{
  books(related_books_title: "The Fitz and the Fool") {
    edges {
      node {
        title
      }
    }
  }
}
```

To avoid this issue, you can configure the nesting separator to use, for example, `__` instead of `_`:

```yaml
# api/config/packages/api_platform.yaml
api_platform:
    graphql:
        nesting_separator: __
# ...
```

In this case, your query will be:

```graphql
{
  books(related_books__title: "The Fitz and the Fool") {
    edges {
      node {
        title
      }
    }
  }
}
```

Much better, isn't it?

## Custom Types

You might need to add your own types to your GraphQL application.

Create your type class by implementing the interface `ApiPlatform\GraphQl\Type\Definition\TypeInterface`.

You should extend the `GraphQL\Type\Definition\ScalarType` class too to take advantage of its useful methods.

For instance, to create a custom `DateType`:

```php
<?php
namespace App\Type\Definition;

use ApiPlatform\GraphQl\Type\Definition\TypeInterface;
use GraphQL\Error\Error;
use GraphQL\Language\AST\StringValueNode;
use GraphQL\Type\Definition\ScalarType;
use GraphQL\Utils\Utils;

final class DateTimeType extends ScalarType implements TypeInterface
{
    public function __construct()
    {
        $this->name = 'DateTime';
        $this->description = 'The `DateTime` scalar type represents time data.';

        parent::__construct();
    }

    public function getName(): string
    {
        return $this->name;
    }

    /**
     * {@inheritdoc}
     */
    public function serialize($value)
    {
        // Already serialized.
        if (\is_string($value)) {
            return (new \DateTime($value))->format('Y-m-d');
        }

        if (!($value instanceof \DateTime)) {
            throw new Error(sprintf('Value must be an instance of DateTime to be represented by DateTime: %s', Utils::printSafe($value)));
        }

        return $value->format(\DateTime::ATOM);
    }

    /**
     * {@inheritdoc}
     */
    public function parseValue($value)
    {
        if (!\is_string($value)) {
            throw new Error(sprintf('DateTime cannot represent non string value: %s', Utils::printSafeJson($value)));
        }

        if (false === \DateTime::createFromFormat(\DateTime::ATOM, $value)) {
            throw new Error(sprintf('DateTime cannot represent non date value: %s', Utils::printSafeJson($value)));
        }

        // Will be denormalized into a \DateTime.
        return $value;
    }

    /**
     * {@inheritdoc}
     */
    public function parseLiteral($valueNode, ?array $variables = null)
    {
        if ($valueNode instanceof StringValueNode && false !== \DateTime::createFromFormat(\DateTime::ATOM, $valueNode->value)) {
            return $valueNode->value;
        }

        // Intentionally without message, as all information already in wrapped Exception
        throw new \Exception();
    }
}
```

You can also check the documentation of [graphql-php](https://webonyx.github.io/graphql-php/type-system/scalar-types/#writing-custom-scalar-types).

The big difference in API Platform is that the value is already serialized when it's received in your type class.
Similarly, you would not want to denormalize your parsed value since it will be done by API Platform later.

If you use autoconfiguration (the default Symfony configuration) in your application, then you are done!

Else, you need to tag your type class like this:

```yaml
# api/config/services.yaml
services:
    # ...
    App\Type\Definition\DateTimeType:
        tags:
            - { name: api_platform.graphql.type }
```

Your custom type is now registered and is available in the `TypesContainer`.

To use it please [modify the extracted types](#modify-the-extracted-types) or use it directly in [custom queries](#custom-queries) or [custom mutations](#custom-mutations).

## Modify the Extracted Types

The GraphQL schema and its types are extracted from your resources.
In some cases, you would want to modify the extracted types for instance to use your custom ones.

To do so, you need to decorate the `api_platform.graphql.type_converter` service:

```yaml
# api/config/services.yaml
services:
    # ...
    'App\Type\TypeConverter':
        decorates: api_platform.graphql.type_converter
```

Your class needs to look like this:

```php
<?php
namespace App\Type;

use ApiPlatform\GraphQl\Type\TypeConverterInterface;
use App\Entity\Book;
use GraphQL\Type\Definition\Type as GraphQLType;
use Symfony\Component\PropertyInfo\Type;

final class TypeConverter implements TypeConverterInterface
{
    private $defaultTypeConverter;

    public function __construct(TypeConverterInterface $defaultTypeConverter)
    {
        $this->defaultTypeConverter = $defaultTypeConverter;
    }

    /**
     * {@inheritdoc}
     */
    public function convertType(Type $type, bool $input, ?string $queryName, ?string $mutationName, string $resourceClass, string $rootResource, ?string $property, int $depth)
    {
        if ('publicationDate' === $property
            && Book::class === $resourceClass
        ) {
            return 'DateTime';
        }

        return $this->defaultTypeConverter->convertType($type, $input, $queryName, $mutationName, $resourceClass, $rootResource, $property, $depth);
    }

    /**
     * {@inheritdoc}
     */
    public function resolveType(string $type): ?GraphQLType
    {
        return $this->defaultTypeConverter->resolveType($type);
    }
}
```

In this case, the `publicationDate` property of the `Book` class will have a custom `DateTime` type.

You can even apply this logic for a kind of property. Replace the previous condition with something like this:

```php
if (Type::BUILTIN_TYPE_OBJECT === $type->getBuiltinType()
    && is_a($type->getClassName(), \DateTimeInterface::class, true)
) {
    return 'DateTime';
}
```

All `DateTimeInterface` properties will have the `DateTime` type in this example.

## Changing the Serialization Context Dynamically

[As REST](serialization.md#changing-the-serialization-context-dynamically), it's possible to add dynamically a (de)serialization group when resolving a query or a mutation.

There are some differences though.

The service is `api_platform.graphql.serializer.context_builder` and the method to override is `create`.

The decorator could be like this:

```php
<?php
namespace App\Serializer;

use ApiPlatform\GraphQl\Serializer\SerializerContextBuilderInterface;
use App\Entity\Book;
use Symfony\Component\Security\Core\Authorization\AuthorizationCheckerInterface;

final class BookContextBuilder implements SerializerContextBuilderInterface
{
    private $decorated;
    private $authorizationChecker;

    public function __construct(SerializerContextBuilderInterface $decorated, AuthorizationCheckerInterface $authorizationChecker)
    {
        $this->decorated = $decorated;
        $this->authorizationChecker = $authorizationChecker;
    }

    public function create(?string $resourceClass, string $operationName, array $resolverContext, bool $normalization): array
    {
        $context = $this->decorated->create($resourceClass, $operationName, $resolverContext, $normalization);
        $resourceClass = $context['resource_class'] ?? null;

        if ($resourceClass === Book::class && isset($context['groups']) && $this->authorizationChecker->isGranted('ROLE_ADMIN') && false === $normalization) {
            $context['groups'][] = 'admin:input';
        }

        return $context;
    }
}
```

## Export the Schema in SDL

You may need to export your schema in SDL (Schema Definition Language) to import it in some tools.

The `api:graphql:export` command is provided to do so:

```shell-session
docker-compose exec php \
    bin/console api:graphql:export -o path/to/your/volume/schema.graphql
```

Since the command prints the schema to the output if you don't use the `-o` option, you can also use this command:

```shell-session
docker-compose exec php \
    bin/console api:graphql:export > path/in/host/schema.graphql
```

## Handling File Upload

Please follow the [file upload documentation](file-upload.md), only the differences will be documented here.

The file upload with GraphQL follows the [GraphQL multipart request specification](https://github.com/jaydenseric/graphql-multipart-request-spec).

You can also upload multiple files at the same time.

### Configuring the Entity Receiving the Uploaded File

Configure the entity by adding a [custom mutation resolver](#custom-mutations):

```php
<?php
// api/src/Entity/MediaObject.php
namespace App\Entity;

use ApiPlatform\Metadata\ApiProperty;
use ApiPlatform\Metadata\ApiResource;
use ApiPlatform\Metadata\GraphQl\Mutation;
use App\Resolver\CreateMediaObjectResolver;
use Doctrine\ORM\Mapping as ORM;
use Symfony\Component\HttpFoundation\File\File;
use Symfony\Component\Serializer\Annotation\Groups;
use Symfony\Component\Validator\Constraints as Assert;
use Vich\UploaderBundle\Mapping\Annotation as Vich;

/**
 * @ORM\Entity
 * @Vich\Uploadable
 */
#[ApiResource(
    normalizationContext: ['groups' => ['media_object_read']], 
    types: ['http://schema.org/MediaObject']
)]
#[Mutation(
    name: 'upload', 
    resolver: CreateMediaObjectResolver::class, 
    deserialize: false, 
    args: [
        'file' => [
            'type' => 'Upload!', 
            'description' => 'The file to upload'
        ]
    ]
)]
class MediaObject
{
    /**
     * @var int|null
     *
     * @ORM\Column(type="integer")
     * @ORM\GeneratedValue
     * @ORM\Id
     */
    protected $id;

    /**
     * @var string|null
     */
    #[Groups(['media_object_read'])]
    #[ApiProperty(types: ['http://schema.org/contentUrl'])]
    public $contentUrl;

    /**
     * @var File|null
     *
     * @Assert\NotNull(groups={"media_object_create"})
     * @Vich\UploadableField(mapping="media_object", fileNameProperty="filePath")
     */
    public $file;

    /**
     * @var string|null
     *
     * @ORM\Column(nullable=true)
     */
    public $filePath;

    public function getId(): ?int
    {
        return $this->id;
    }
}
```

As you can see, a dedicated type `Upload` is used in the argument of the `upload` mutation.
If you need to upload multiple files, replace `'file' => ['type' => 'Upload!', 'description' => 'The file to upload']`
with `'files' => ['type' => '[Upload!]!', 'description' => 'Files to upload']`.

You don't need to create it, it's provided in API Platform.

### Resolving the File Upload

The corresponding resolver you added in the resource configuration should be written like this:

```php
<?php
// api/src/Resolver/CreateMediaObjectResolver.php
namespace App\Resolver;

use ApiPlatform\GraphQl\Resolver\MutationResolverInterface;
use App\Entity\MediaObject;
use Symfony\Component\HttpFoundation\File\UploadedFile;

final class CreateMediaObjectResolver implements MutationResolverInterface
{
    /**
     * @param null $item
     */
    public function __invoke($item, array $context): MediaObject
    {
        $uploadedFile = $context['args']['input']['file'];

        $mediaObject = new MediaObject();
        $mediaObject->file = $uploadedFile;

        return $mediaObject;
    }
}
```

For handling the upload of multiple files, iterate over `$context['args']['input']['files']`.

### Using the `createMediaObject` Mutation

Following the specification, the upload must be done with a `multipart/form-data` content type.

You need to enable it in the [allowed formats of API Platform](content-negotiation.md#configuring-formats-globally):

```yaml
# api/config/packages/api_platform.yaml
api_platform:
    formats:
        # ...
        multipart: ['multipart/form-data']
```

You can now upload files using the `createMediaObject` mutation, for details check [GraphQL multipart request specification](https://github.com/jaydenseric/graphql-multipart-request-spec)
and for an example implementation for the Apollo client check out [Apollo Upload Client](https://github.com/jaydenseric/apollo-upload-client).

```graphql
mutation CreateMediaObject($file: Upload!) {
    createMediaObject(input: {file: $file}) {
        mediaObject {
            id
            contentUrl
        }
    }
}
```

## Change Default Descriptions

By default, API Platform generates descriptions for mutations and subscriptions.

If you want to change them, or add some for queries, you can do it in the resource declaration, at the operation level, with the `description` attribute.

For instance, if you want to change the description of the `create` mutation:

```php
<?php
// api/src/Entity/Book.php
namespace App\Entity;

use ApiPlatform\Metadata\ApiResource;
use ApiPlatform\Metadata\GraphQl\Mutation;

#[ApiResource]
#[Mutation(name: 'create', description: 'My custom description.')]
class Book
{
    // ...
}
```<|MERGE_RESOLUTION|>--- conflicted
+++ resolved
@@ -1225,11 +1225,7 @@
 
 As described in the [serialization process](serialization.md) documentation, you can use serialization groups to expose only the attributes you want in queries or in mutations.
 
-<<<<<<< HEAD
 If the (de)normalization context between GraphQL and REST is different, use the `(de)normalizationContext` key to change it in each query and mutations.
-=======
-If the (de)normalization context between GraphQL and REST is different, you need to change it in each GraphQL operation.
->>>>>>> d74cd614
 
 Note that:
 
