--- conflicted
+++ resolved
@@ -26,11 +26,7 @@
     /**
      * @var Uuid
      */
-<<<<<<< HEAD
     #[ApiProperty(identifier: true)]
-=======
-     #[ApiProperty(identifier: true)]
->>>>>>> 28fd89db
     public $code;
     
     // ...
@@ -180,11 +176,7 @@
     /**
      * @var Uuid
      * @ORM\Column(type="uuid", unique=true)
-<<<<<<< HEAD
-     */     
-=======
      */
->>>>>>> 28fd89db
     #[ApiProperty(identifier: true)]
     public $code;
     
