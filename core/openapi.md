--- conflicted
+++ resolved
@@ -138,46 +138,26 @@
      * @param string $name A name property - this description will be available in the API documentation too.
      *
      * @ORM\Column
-<<<<<<< HEAD
-     * @Assert\NotBlank
-     */
-    #[ApiProperty(
-        openapiContext: [
-            "type" => "string",
-            "enum" => ["one", "two"],
-            "example" => "one"
-        ]
-=======
      */
     #[Assert\NotBlank]
     #[ApiProperty(
-        attributes: [
-            "openapi_context" => [
-                "type" => "string",
-                "enum" => ["one", "two"],
-                "example" => "one",
-            ],
-        ],
->>>>>>> 28fd89db
+        openapiContext: [
+            'type' => 'string',
+            'enum' => ['one', 'two'],
+            'example' => 'one'
+        ]
     )]
     public $name;
 
     /**
      * @ORM\Column
-<<<<<<< HEAD
-     * @Assert\DateTime
-     */
-    #[ApiProperty(
-        openapiContext: [
-            "type" => "string", 
-            "format" => "date-time"
-        ]
-=======
      */
     #[Assert\DateTime]
     #[ApiProperty(
-        openapi_context: ["type" => "string", "format" => "date-time"]
->>>>>>> 28fd89db
+        openapiContext: [
+            'type' => 'string',
+            'format' => 'date-time'
+        ]
     )]
     public $timestamp;
 
@@ -283,24 +263,11 @@
 thanks to the `swagger_definition_name` option:
 
 ```php
-<<<<<<< HEAD
 use ApiPlatform\Metadata\ApiResource;
 use ApiPlatform\Metadata\Post;
 
 #[ApiResource]
 #[Post(denormalizationContext: ['groups' => ['user:read'], 'swagger_definition_name' => 'Read'])]
-=======
-#[ApiResource(
-    collectionOperations: [
-        "post" => [
-            "denormalization_context" => [
-                "groups" => ["user:read"],
-                "swagger_definition_name" => "Read",
-            ],
-        ],
-    ],
-)]
->>>>>>> 28fd89db
 class User
 {
     // ...
@@ -310,21 +277,11 @@
 It's also possible to re-use the (`de`)`normalizationContext`:
 
 ```php
-<<<<<<< HEAD
 use ApiPlatform\Metadata\ApiResource;
 use ApiPlatform\Metadata\Post;
 
 #[ApiResource]
 #[Post(denormalizationContext: [User::API_WRITE])]
-=======
-#[ApiResource(
-    collectionOperations: [
-        "post" => [
-            "denormalization_context" => User::API_WRITE,
-        ],
-    ],
-)]
->>>>>>> 28fd89db
 class User
 {
     const API_WRITE = [
