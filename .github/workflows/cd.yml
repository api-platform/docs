--- conflicted
+++ resolved
@@ -28,26 +28,6 @@
           restore-keys: |
             ${{ runner.os }}-yarn-
 
-<<<<<<< HEAD
-      - name: Install deps
-        run: yarn install
-
-      - name: Retrieve docs
-        run: bin/retrieve-documentation
-
-      - name: Build website
-        env:
-          GITHUB_KEY: ${{ secrets.CONTRIBUTORS_GITHUB_TOKEN }}
-          NODE_OPTIONS: --openssl-legacy-provider
-        run: yarn gatsby build
-
-      - name: Deploy
-        uses: peaceiris/actions-gh-pages@v3
-        with:
-          github_token: ${{ secrets.GITHUB_TOKEN }}
-          publish_dir: ./public
-          cname: api-platform.com
-=======
 
       - name: Setup Hugo
         uses: peaceiris/actions-hugo@v2
@@ -60,7 +40,6 @@
         with:
           php-version: '8.2'
           tools: phive
->>>>>>> 85ec7ed1
 
       - name: Auth gcloud
         uses: google-github-actions/auth@v1
@@ -69,11 +48,6 @@
         
       - name: 'Set up Cloud SDK'
         uses: 'google-github-actions/setup-gcloud@v1'
-<<<<<<< HEAD
-  
-      - name: Deploy on bucket
-        run: gsutil -m rsync -d -r ./public gs://api-platform-website-v3/
-=======
 
       - name: Compute documentation
         run: |
@@ -100,4 +74,3 @@
       #     github_token: ${{ secrets.GITHUB_TOKEN }}
       #     publish_dir: ./public
       #     cname: api-platform.com
->>>>>>> 85ec7ed1
